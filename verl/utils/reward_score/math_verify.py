--- conflicted
+++ resolved
@@ -22,11 +22,10 @@
     print("To use Math-Verify, please install it first by running `pip install math-verify`.")
 
 
-<<<<<<< HEAD
-def compute_score(model_output: str, ground_truth: str, return_dict: bool = False) -> Union[bool, dict[str, Any]]:
-=======
-def compute_score(model_output: str, ground_truth: str, timeout_score: float = 0) -> bool:
->>>>>>> 6433fd4a
+def compute_score(model_output: str,
+                  ground_truth: str,
+                  return_dict: bool = False,
+                  timeout_score: float = 0) -> Union[bool, dict[str, Any]]:
     verify_func = math_metric(
         gold_extraction_target=(LatexExtractionConfig(),),
         pred_extraction_target=(ExprExtractionConfig(), LatexExtractionConfig()),
