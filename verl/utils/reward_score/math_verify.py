# Copyright 2024 Bytedance Ltd. and/or its affiliates
#
# Licensed under the Apache License, Version 2.0 (the "License");
# you may not use this file except in compliance with the License.
# You may obtain a copy of the License at
#
#     http://www.apache.org/licenses/LICENSE-2.0
#
# Unless required by applicable law or agreed to in writing, software
# distributed under the License is distributed on an "AS IS" BASIS,
# WITHOUT WARRANTIES OR CONDITIONS OF ANY KIND, either express or implied.
# See the License for the specific language governing permissions and
# limitations under the License.

from typing import Union, Any

try:
    from math_verify.errors import TimeoutException
    from math_verify.metric import math_metric
    from math_verify.parser import ExprExtractionConfig, LatexExtractionConfig
except ImportError:
    print("To use Math-Verify, please install it first by running `pip install math-verify`.")


def compute_score(
    model_output: str,
    ground_truth: str,
    timeout_score: float = 0,
    return_dict: bool = False,
) -> Union[bool, dict[str, Any]]:
    verify_func = math_metric(
        gold_extraction_target=(LatexExtractionConfig(),),
        pred_extraction_target=(ExprExtractionConfig(), LatexExtractionConfig()),
    )
<<<<<<< HEAD
    ret_score = 0.
    preds = []
=======
    ret_score = 0.0
>>>>>>> 99fdbf69

    # Wrap the ground truth in \boxed{} format for verification
    ground_truth_boxed = "\\boxed{" + ground_truth + "}"
    try:
<<<<<<< HEAD
        ret_score, (golds, preds) = verify_func([ground_truth_boxed], [model_output])
    except Exception as e:
=======
        ret_score, _ = verify_func([ground_truth_boxed], [model_output])
    except Exception:
>>>>>>> 99fdbf69
        pass
    except TimeoutException:
        ret_score = timeout_score

    if not return_dict:
        return ret_score
    else:
        return {
            "acc": ret_score,
            "pred": preds[0] if len(preds) > 0 else "",
        }<|MERGE_RESOLUTION|>--- conflicted
+++ resolved
@@ -12,7 +12,7 @@
 # See the License for the specific language governing permissions and
 # limitations under the License.
 
-from typing import Union, Any
+from typing import Any, Union
 
 try:
     from math_verify.errors import TimeoutException
@@ -32,23 +32,14 @@
         gold_extraction_target=(LatexExtractionConfig(),),
         pred_extraction_target=(ExprExtractionConfig(), LatexExtractionConfig()),
     )
-<<<<<<< HEAD
-    ret_score = 0.
+    ret_score = 0.0
     preds = []
-=======
-    ret_score = 0.0
->>>>>>> 99fdbf69
 
     # Wrap the ground truth in \boxed{} format for verification
     ground_truth_boxed = "\\boxed{" + ground_truth + "}"
     try:
-<<<<<<< HEAD
         ret_score, (golds, preds) = verify_func([ground_truth_boxed], [model_output])
     except Exception as e:
-=======
-        ret_score, _ = verify_func([ground_truth_boxed], [model_output])
-    except Exception:
->>>>>>> 99fdbf69
         pass
     except TimeoutException:
         ret_score = timeout_score
