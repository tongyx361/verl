--- conflicted
+++ resolved
@@ -15,18 +15,15 @@
 
 
 def _default_compute_score(data_source, solution_str, ground_truth, extra_info=None):
-<<<<<<< HEAD
     if data_source.startswith("MATH##") or data_source.startswith("aime"):
         from . import math_verify
+
         verify_result = math_verify.compute_score(solution_str, ground_truth, return_dict=True)
         res = {
             "score": 1.0 if verify_result["acc"] else -1.0,
             **verify_result,
         }
-    elif data_source == 'openai/gsm8k':
-=======
-    if data_source == "openai/gsm8k":
->>>>>>> 99fdbf69
+    elif data_source == "openai/gsm8k":
         from . import gsm8k
 
         res = gsm8k.compute_score(solution_str, ground_truth)
