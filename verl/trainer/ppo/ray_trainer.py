# Copyright 2024 Bytedance Ltd. and/or its affiliates
#
# Licensed under the Apache License, Version 2.0 (the "License");
# you may not use this file except in compliance with the License.
# You may obtain a copy of the License at
#
#     http://www.apache.org/licenses/LICENSE-2.0
#
# Unless required by applicable law or agreed to in writing, software
# distributed under the License is distributed on an "AS IS" BASIS,
# WITHOUT WARRANTIES OR CONDITIONS OF ANY KIND, either express or implied.
# See the License for the specific language governing permissions and
# limitations under the License.
"""
FSDP PPO Trainer with Ray-based single controller.
This trainer supports model-agonistic model initialization with huggingface
"""

import os
import uuid
from contextlib import contextmanager
from dataclasses import dataclass, field
from enum import Enum
from pprint import pprint
from typing import Type, Dict
from copy import deepcopy
<<<<<<< HEAD
import random
from collections import defaultdict
=======
from tqdm import tqdm
>>>>>>> 52e80fc1

import ray
import numpy as np
from codetiming import Timer
from omegaconf import OmegaConf, open_dict
from verl import DataProto
from verl.protocol import pad_dataproto_to_divisor, unpad_dataproto
from verl.single_controller.base import Worker
from verl.single_controller.ray import RayResourcePool, RayWorkerGroup, RayClassWithInitArgs
from verl.single_controller.ray.base import create_colocated_worker_cls
from verl.trainer.ppo import core_algos
from verl.trainer.ppo.metric_utils import compute_data_metrics, compute_throughout_metrics, compute_timing_metrics, reduce_metrics
from verl.utils.seqlen_balancing import get_seqlen_balanced_partitions, log_seqlen_unbalance
from verl.utils.checkpoint.checkpoint_manager import find_latest_ckpt_path
from verl.utils.dataset.rl_dataset import RLHFDataset, collate_fn
from verl.utils.tracking import ValidationGenerationsLogger
from torch.utils.data import RandomSampler, SequentialSampler
from torchdata.stateful_dataloader import StatefulDataLoader

WorkerType = Type[Worker]


class Role(Enum):
    """
    To create more roles dynamically, you can subclass Role and add new members
    """
    Actor = 0
    Rollout = 1
    ActorRollout = 2
    Critic = 3
    RefPolicy = 4
    RewardModel = 5
    ActorRolloutRef = 6


class AdvantageEstimator(str, Enum):
    """
    Using an enumeration class to avoid spelling errors in adv_estimator
    """
    GAE = 'gae'
    GRPO = 'grpo'
    REINFORCE_PLUS_PLUS = 'reinforce_plus_plus'
    REMAX = 'remax'
    RLOO = 'rloo'


@dataclass
class ResourcePoolManager:
    """
    Define a resource pool specification. Resource pool will be initialized first.
    Mapping
    """
    resource_pool_spec: dict[str, list[int]]
    mapping: dict[Role, str]
    resource_pool_dict: dict[str, RayResourcePool] = field(default_factory=dict)

    def create_resource_pool(self):
        for resource_pool_name, process_on_nodes in self.resource_pool_spec.items():
            # max_colocate_count means the number of WorkerGroups (i.e. processes) in each RayResourcePool
            # For FSDP backend, we recommend using max_colocate_count=1 that merge all WorkerGroups into one.
            # For Megatron backend, we recommend using max_colocate_count>1 that can utilize different WorkerGroup for differnt models
            resource_pool = RayResourcePool(process_on_nodes=process_on_nodes,
                                            use_gpu=True,
                                            max_colocate_count=1,
                                            name_prefix=resource_pool_name)
            self.resource_pool_dict[resource_pool_name] = resource_pool

        self._check_resource_available()

    def get_resource_pool(self, role: Role) -> RayResourcePool:
        """Get the resource pool of the worker_cls"""
        return self.resource_pool_dict[self.mapping[role]]

    def get_n_gpus(self) -> int:
        """Get the number of gpus in this cluster."""
        return sum([n_gpus for process_on_nodes in self.resource_pool_spec.values() for n_gpus in process_on_nodes])

    def _check_resource_available(self):
        """Check if the resource pool can be satisfied in this ray cluster."""
        node_available_resources = ray.state.available_resources_per_node()
        node_available_gpus = {node: node_info.get('GPU', 0) for node, node_info in node_available_resources.items()}

        # check total required gpus can be satisfied
        total_available_gpus = sum(node_available_gpus.values())
        total_required_gpus = sum(
            [n_gpus for process_on_nodes in self.resource_pool_spec.values() for n_gpus in process_on_nodes])
        if total_available_gpus < total_required_gpus:
            raise ValueError(
                f"Total available GPUs {total_available_gpus} is less than total desired GPUs {total_required_gpus}")

        # check each resource pool can be satisfied, O(#resource_pools * #nodes)
        for resource_pool_name, process_on_nodes in self.resource_pool_spec.items():
            num_gpus, num_nodes = process_on_nodes[0], len(process_on_nodes)
            for node, available_gpus in node_available_gpus.items():
                if available_gpus >= num_gpus:
                    node_available_gpus[node] -= num_gpus
                    num_nodes -= 1
                    if num_nodes == 0:
                        break
            if num_nodes > 0:
                raise ValueError(
                    f"Resource pool {resource_pool_name}: {num_gpus}*{num_nodes} cannot be satisfied in this ray cluster"
                )


import torch
from verl.utils.torch_functional import masked_mean


def apply_kl_penalty(data: DataProto, kl_ctrl: core_algos.AdaptiveKLController, kl_penalty='kl'):
    response_mask = data.batch['response_mask']
    # compute kl between ref_policy and current policy
    if 'ref_log_prob' in data.batch.keys():
        kld = core_algos.kl_penalty(data.batch['old_log_probs'], data.batch['ref_log_prob'],
                                    kl_penalty=kl_penalty)  # (batch_size, response_length)
        kld = kld * response_mask
        beta = kl_ctrl.value
    else:
        beta = 0
        kld = torch.zeros_like(response_mask, dtype=torch.float32)

    token_level_scores = data.batch['token_level_scores']
    token_level_rewards = token_level_scores - beta * kld

    current_kl = masked_mean(kld, mask=response_mask, axis=-1)  # average over sequence
    current_kl = torch.mean(current_kl, dim=0).item()

    # according to https://github.com/huggingface/trl/blob/951ca1841f29114b969b57b26c7d3e80a39f75a0/trl/trainer/ppo_trainer.py#L837
    batch_size = data.batch.batch_size[0]
    kl_ctrl.update(current_kl=current_kl, n_steps=batch_size)
    data.batch['token_level_rewards'] = token_level_rewards

    metrics = {'critic/kl': current_kl, 'critic/kl_coeff': beta}

    return data, metrics


def compute_response_mask(data: DataProto):
    responses = data.batch['responses']
    response_length = responses.size(1)
    attention_mask = data.batch['attention_mask']
    return attention_mask[:, -response_length:]


def compute_advantage(data: DataProto, adv_estimator, gamma=1.0, lam=1.0, num_repeat=1):
    # Back-compatible with trainers that do not compute response mask in fit
    if "response_mask" not in data.batch.keys():
        data.batch['response_mask'] = compute_response_mask(data)
    # prepare response group
    # TODO: add other ways to estimate advantages
    if adv_estimator == AdvantageEstimator.GAE:
        values = data.batch['values']
        advantages, returns = core_algos.compute_gae_advantage_return(
            token_level_rewards=data.batch['token_level_rewards'],
            values=data.batch['values'],
            eos_mask=data.batch['response_mask'],
            gamma=gamma,
            lam=lam)
        data.batch['advantages'] = advantages
        data.batch['returns'] = returns
    elif adv_estimator == AdvantageEstimator.GRPO:
        advantages, returns = core_algos.compute_grpo_outcome_advantage(
            token_level_rewards=data.batch['token_level_rewards'],
            eos_mask=data.batch['response_mask'],
            index=data.non_tensor_batch['uid'])
        data.batch['advantages'] = advantages
        data.batch['returns'] = returns
    elif adv_estimator == AdvantageEstimator.REINFORCE_PLUS_PLUS:
        advantages, returns = core_algos.compute_reinforce_plus_plus_outcome_advantage(
            token_level_rewards=data.batch['token_level_rewards'], eos_mask=data.batch['response_mask'], gamma=gamma)
        data.batch['advantages'] = advantages
        data.batch['returns'] = returns
    elif adv_estimator == AdvantageEstimator.REMAX:
        advantages, returns = core_algos.compute_remax_outcome_advantage(
            token_level_rewards=data.batch['token_level_rewards'],
            reward_baselines=data.batch['reward_baselines'],
            eos_mask=data.batch['response_mask'])

        data.batch['advantages'] = advantages
        data.batch['returns'] = returns
    elif adv_estimator == AdvantageEstimator.RLOO:
        advantages, returns = core_algos.compute_rloo_outcome_advantage(
            token_level_rewards=data.batch['token_level_rewards'],
            eos_mask=data.batch['response_mask'],
            index=data.non_tensor_batch['uid'])
        data.batch['advantages'] = advantages
        data.batch['returns'] = returns
    else:
        raise NotImplementedError
    return data


@contextmanager
def _timer(name: str, timing_raw: Dict[str, float]):
    with Timer(name=name, logger=None) as timer:
        yield
    timing_raw[name] = timer.last


class RayPPOTrainer(object):
    """
    Note that this trainer runs on the driver process on a single CPU/GPU node.
    """

    # TODO: support each role have individual ray_worker_group_cls,
    # i.e., support different backend of different role
    def __init__(self,
                 config,
                 tokenizer,
                 role_worker_mapping: dict[Role, WorkerType],
                 resource_pool_manager: ResourcePoolManager,
                 ray_worker_group_cls: RayWorkerGroup = RayWorkerGroup,
                 processor=None,
                 reward_fn=None,
                 val_reward_fn=None):

        # assert torch.cuda.is_available(), 'cuda must be available on driver'

        self.tokenizer = tokenizer
        self.processor = processor
        self.config = config
        self.reward_fn = reward_fn
        self.val_reward_fn = val_reward_fn

        self.hybrid_engine = config.actor_rollout_ref.hybrid_engine
        assert self.hybrid_engine, 'Currently, only support hybrid engine'

        if self.hybrid_engine:
            assert Role.ActorRollout in role_worker_mapping, f'{role_worker_mapping.keys()=}'

        self.role_worker_mapping = role_worker_mapping
        self.resource_pool_manager = resource_pool_manager
        use_kl = config.algorithm.kl_ctrl.kl_coef > 0 or config.actor_rollout_ref.actor.use_kl_loss
        self.use_reference_policy = Role.RefPolicy in role_worker_mapping and use_kl
        self.use_rm = Role.RewardModel in role_worker_mapping
        self.ray_worker_group_cls = ray_worker_group_cls
        self.validation_generations_logger = ValidationGenerationsLogger()

        # define KL control
        if self.use_reference_policy:
            if config.algorithm.kl_ctrl.type == 'fixed':
                self.kl_ctrl = core_algos.FixedKLController(kl_coef=config.algorithm.kl_ctrl.kl_coef)
            elif config.algorithm.kl_ctrl.type == 'adaptive':
                assert config.algorithm.kl_ctrl.horizon > 0, f'horizon must be larger than 0. Got {config.critic.kl_ctrl.horizon}'
                self.kl_ctrl = core_algos.AdaptiveKLController(init_kl_coef=config.algorithm.kl_ctrl.kl_coef,
                                                               target_kl=config.algorithm.kl_ctrl.target_kl,
                                                               horizon=config.algorithm.kl_ctrl.horizon)
            else:
                raise NotImplementedError
        else:
            self.kl_ctrl = core_algos.FixedKLController(kl_coef=0.)

        if self.config.algorithm.adv_estimator == AdvantageEstimator.GAE:
            self.use_critic = True
        elif self.config.algorithm.adv_estimator in [
                AdvantageEstimator.GRPO, AdvantageEstimator.REINFORCE_PLUS_PLUS, AdvantageEstimator.REMAX,
                AdvantageEstimator.RLOO
        ]:
            self.use_critic = False
        else:
            raise NotImplementedError

        self._validate_config()
        self._create_dataloader()

    def _validate_config(self):
        config = self.config
        # number of GPUs total
        n_gpus = config.trainer.n_gpus_per_node * config.trainer.nnodes

        # 1. Check total batch size for data correctness
        real_train_batch_size = config.data.train_batch_size * config.actor_rollout_ref.rollout.n
        assert real_train_batch_size % n_gpus == 0, \
            f"real_train_batch_size ({real_train_batch_size}) must be divisible by total n_gpus ({n_gpus})."

        # A helper function to check "micro_batch_size" vs "micro_batch_size_per_gpu"
        # We throw an error if the user sets both. The new convention is "..._micro_batch_size_per_gpu".
        def check_mutually_exclusive(mbs, mbs_per_gpu, name: str):
            if mbs is None and mbs_per_gpu is None:
                raise ValueError(f"[{name}] Please set at least one of '{name}.micro_batch_size' or "
                                 f"'{name}.micro_batch_size_per_gpu'.")

            if mbs is not None and mbs_per_gpu is not None:
                raise ValueError(f"[{name}] You have set both '{name}.micro_batch_size' AND "
                                 f"'{name}.micro_batch_size_per_gpu'. Please remove '{name}.micro_batch_size' "
                                 f"because only '*_micro_batch_size_per_gpu' is supported (the former is deprecated).")

        if not config.actor_rollout_ref.actor.use_dynamic_bsz:
            # actor: ppo_micro_batch_size vs. ppo_micro_batch_size_per_gpu
            check_mutually_exclusive(config.actor_rollout_ref.actor.ppo_micro_batch_size,
                                     config.actor_rollout_ref.actor.ppo_micro_batch_size_per_gpu,
                                     "actor_rollout_ref.actor")

            # reference: log_prob_micro_batch_size vs. log_prob_micro_batch_size_per_gpu
            check_mutually_exclusive(config.actor_rollout_ref.ref.log_prob_micro_batch_size,
                                     config.actor_rollout_ref.ref.log_prob_micro_batch_size_per_gpu,
                                     "actor_rollout_ref.ref")

            #  The rollout section also has log_prob_micro_batch_size vs. log_prob_micro_batch_size_per_gpu
            check_mutually_exclusive(config.actor_rollout_ref.rollout.log_prob_micro_batch_size,
                                     config.actor_rollout_ref.rollout.log_prob_micro_batch_size_per_gpu,
                                     "actor_rollout_ref.rollout")

        if self.use_critic and not config.critic.use_dynamic_bsz:
            # Check for critic micro-batch size conflicts
            check_mutually_exclusive(config.critic.ppo_micro_batch_size, config.critic.ppo_micro_batch_size_per_gpu,
                                     "critic")

        # Check for reward model micro-batch size conflicts
        if config.reward_model.enable and not config.reward_model.use_dynamic_bsz:
            check_mutually_exclusive(config.reward_model.micro_batch_size, config.reward_model.micro_batch_size_per_gpu,
                                     "reward_model")

        # Actor
        # check if train_batch_size is larger than ppo_mini_batch_size
        # if NOT dynamic_bsz, we must ensure:
        #    ppo_mini_batch_size is divisible by ppo_micro_batch_size
        #    ppo_micro_batch_size * sequence_parallel_size >= n_gpus
        if not config.actor_rollout_ref.actor.use_dynamic_bsz:
            assert config.data.train_batch_size >= config.actor_rollout_ref.actor.ppo_mini_batch_size
            sp_size = config.actor_rollout_ref.actor.get('ulysses_sequence_parallel_size', 1)
            if config.actor_rollout_ref.actor.ppo_micro_batch_size is not None:
                assert config.actor_rollout_ref.actor.ppo_mini_batch_size % config.actor_rollout_ref.actor.ppo_micro_batch_size == 0
                assert config.actor_rollout_ref.actor.ppo_micro_batch_size * sp_size >= n_gpus

        # critic
        if self.use_critic and not config.critic.use_dynamic_bsz:
            assert config.data.train_batch_size >= config.critic.ppo_mini_batch_size
            sp_size = config.critic.get('ulysses_sequence_parallel_size', 1)
            if config.critic.ppo_micro_batch_size is not None:
                assert config.critic.ppo_mini_batch_size % config.critic.ppo_micro_batch_size == 0
                assert config.critic.ppo_micro_batch_size * sp_size >= n_gpus

        # Check if use_remove_padding is enabled when using sequence parallelism for fsdp
        if config.actor_rollout_ref.actor.strategy == 'fsdp':
            if config.actor_rollout_ref.actor.get('ulysses_sequence_parallel_size', 1) > 1 or \
                    config.actor_rollout_ref.ref.get('ulysses_sequence_parallel_size', 1) > 1:
                assert config.actor_rollout_ref.model.use_remove_padding, \
                    "When using sequence parallelism for actor/ref policy, you must enable `use_remove_padding`."

        if self.use_critic and config.critic.strategy == 'fsdp':
            if config.critic.get('ulysses_sequence_parallel_size', 1) > 1:
                assert config.critic.model.use_remove_padding, \
                    "When using sequence parallelism for critic, you must enable `use_remove_padding`."

        if config.data.get('val_batch_size', None) is not None:
            print(
                f"WARNING: val_batch_size is deprecated. Validation datasets are sent to inference engines as a whole batch, which will schedule the memory themselves."
            )

        # check eval config
        if config.actor_rollout_ref.rollout.val_kwargs.do_sample:
            assert config.actor_rollout_ref.rollout.temperature > 0, \
                "validation gen temperature should be greater than 0 when enabling do_sample"

        print("[validate_config] All configuration checks passed successfully!")

    def _create_dataloader(self):
        # TODO: we have to make sure the batch size is divisible by the dp size
        self.train_dataset = RLHFDataset(parquet_files=self.config.data.train_files,
                                         tokenizer=self.tokenizer,
                                         processor=self.processor,
                                         prompt_key=self.config.data.prompt_key,
                                         image_key=self.config.data.get('image_key', 'images'),
                                         max_prompt_length=self.config.data.max_prompt_length,
                                         filter_prompts=True,
                                         return_raw_chat=self.config.data.get('return_raw_chat', False),
                                         truncation=self.config.data.get('truncation', 'error'),
                                         filter_overlong_prompts=self.config.data.filter_overlong_prompts)
        assert self.train_dataset.truncation == self.config.data.get(
            'truncation', 'error'
        ), f'dataset truncation {self.train_dataset.truncation} must be the same as config {self.config.data.get("truncation", "error")}'
        # use sampler for better ckpt resume
        if self.config.data.shuffle:
            train_dataloader_generator = torch.Generator()
            train_dataloader_generator.manual_seed(self.config.data.get('seed', 1))
            sampler = RandomSampler(data_source=self.train_dataset, generator=train_dataloader_generator)
        else:
            sampler = SequentialSampler(data_source=self.train_dataset)

        self.train_dataloader = StatefulDataLoader(dataset=self.train_dataset,
                                                   batch_size=self.config.data.train_batch_size,
                                                   num_workers=8,
                                                   drop_last=True,
                                                   collate_fn=collate_fn,
                                                   sampler=sampler)

        self.val_dataset = RLHFDataset(parquet_files=self.config.data.val_files,
                                       tokenizer=self.tokenizer,
                                       processor=self.processor,
                                       prompt_key=self.config.data.prompt_key,
                                       image_key=self.config.data.get('image_key', 'images'),
                                       max_prompt_length=self.config.data.max_prompt_length,
                                       filter_prompts=True,
                                       return_raw_chat=self.config.data.get('return_raw_chat', False),
                                       truncation=self.config.data.get('truncation', 'error'),
                                       filter_overlong_prompts=self.config.data.filter_overlong_prompts)
        assert self.val_dataset.truncation == self.config.data.get(
            'truncation', 'error'
        ), f'dataset truncation {self.val_dataset.truncation} must be the same as config {self.config.data.get("truncation", "error")}'
        self.val_dataloader = StatefulDataLoader(
            dataset=self.val_dataset,
            # Validation datasets are sent to inference engines as a whole batch,
            # which will schedule the memory themselves.
            batch_size=len(self.val_dataset),
            num_workers=8,
            shuffle=False,
            drop_last=False,
            collate_fn=collate_fn)

        assert len(self.train_dataloader) >= 1
        assert len(
            self.val_dataloader
        ) == 1, "Validation dataloader must have a single batch, which inference engines will schedule the memory themselves."

        print(f'Size of train dataloader: {len(self.train_dataloader)}')

        # inject total_training_steps to actor/critic optim_config. This is hacky.
        total_training_steps = len(self.train_dataloader) * self.config.trainer.total_epochs

        if self.config.trainer.total_training_steps is not None:
            total_training_steps = self.config.trainer.total_training_steps

        self.total_training_steps = total_training_steps
        print(f'Total training steps: {self.total_training_steps}')

        OmegaConf.set_struct(self.config, True)
        with open_dict(self.config):
            self.config.actor_rollout_ref.actor.optim.total_training_steps = total_training_steps
            self.config.critic.optim.total_training_steps = total_training_steps

    def _maybe_log_val_generations(self, inputs, outputs, scores):
        """Log a table of validation samples to the configured logger (wandb or swanlab)"""

        generations_to_log = self.config.trainer.val_generations_to_log_to_wandb

        if generations_to_log == 0:
            return

        import numpy as np

        # Create tuples of (input, output, score) and sort by input text
        samples = list(zip(inputs, outputs, scores))
        samples.sort(key=lambda x: x[0])  # Sort by input text

        # Use fixed random seed for deterministic shuffling
        rng = np.random.RandomState(42)
        rng.shuffle(samples)

        # Take first N samples after shuffling
        samples = samples[:generations_to_log]

        # Log to each configured logger
        self.validation_generations_logger.log(self.config.trainer.logger, samples, self.global_steps)

    def _validate(self):
        reward_tensor_lst = []
        data_source_lst = []

        # Lists to collect samples for the table
        sample_inputs = []
        sample_outputs = []
        sample_scores = []

        for test_data in self.val_dataloader:
            test_batch = DataProto.from_single_dict(test_data)

            # repeat test batch
            test_batch = test_batch.repeat(repeat_times=self.config.actor_rollout_ref.rollout.val_kwargs.n,
                                           interleave=True)

            # we only do validation on rule-based rm
            if self.config.reward_model.enable and test_batch[0].non_tensor_batch['reward_model']['style'] == 'model':
                return {}

            # Store original inputs
            input_ids = test_batch.batch['input_ids']
            input_texts = [self.tokenizer.decode(ids, skip_special_tokens=True) for ids in input_ids]
            sample_inputs.extend(input_texts)

            if 'multi_modal_inputs' in test_batch.non_tensor_batch.keys():
                test_gen_batch = test_batch.pop(
                    batch_keys=['input_ids', 'attention_mask', 'position_ids'],
                    non_tensor_batch_keys=['raw_prompt_ids', 'multi_modal_data', 'multi_modal_inputs'],
                )
            else:
                test_gen_batch = test_batch.pop(
                    batch_keys=['input_ids', 'attention_mask', 'position_ids'],
                    non_tensor_batch_keys=['raw_prompt_ids'],
                )

            test_gen_batch.meta_info = {
                'eos_token_id': self.tokenizer.eos_token_id,
                'pad_token_id': self.tokenizer.pad_token_id,
                'recompute_log_prob': False,
                'do_sample': self.config.actor_rollout_ref.rollout.val_kwargs.do_sample,
                'validate': True,
            }
            print(f'test_gen_batch meta info: {test_gen_batch.meta_info}')

            # pad to be divisible by dp_size
            test_gen_batch_padded, pad_size = pad_dataproto_to_divisor(test_gen_batch, self.actor_rollout_wg.world_size)
            test_output_gen_batch_padded = self.actor_rollout_wg.generate_sequences(test_gen_batch_padded)

            # unpad
            test_output_gen_batch = unpad_dataproto(test_output_gen_batch_padded, pad_size=pad_size)
            print('validation generation end')

            # Store generated outputs
            output_ids = test_output_gen_batch.batch['responses']
            output_texts = [self.tokenizer.decode(ids, skip_special_tokens=True) for ids in output_ids]
            sample_outputs.extend(output_texts)

            test_batch = test_batch.union(test_output_gen_batch)

            # evaluate using reward_function
            reward_tensor = self.val_reward_fn(test_batch)

            # Store scores
            scores = reward_tensor.sum(-1).cpu().tolist()
            sample_scores.extend(scores)

            reward_tensor_lst.append(reward_tensor)
            data_source_lst.append(test_batch.non_tensor_batch.get('data_source', ['unknown'] * reward_tensor.shape[0]))

        self._maybe_log_val_generations(inputs=sample_inputs, outputs=sample_outputs, scores=sample_scores)

        reward_tensor = torch.cat(reward_tensor_lst, dim=0).sum(-1).cpu()  # (batch_size,)
        data_sources = np.concatenate(data_source_lst, axis=0)

        # evaluate test_score based on data source
        data_source_reward = {}
        for i in range(reward_tensor.shape[0]):
            data_source = data_sources[i]
            if data_source not in data_source_reward:
                data_source_reward[data_source] = []
            data_source_reward[data_source].append(reward_tensor[i].item())

        metric_dict = {}
        for data_source, rewards in data_source_reward.items():
            metric_dict[f'val/test_score/{data_source}'] = np.mean(rewards)

        return metric_dict

    def init_workers(self):
        """Init resource pool and worker group"""
        self.resource_pool_manager.create_resource_pool()

        self.resource_pool_to_cls = {pool: {} for pool in self.resource_pool_manager.resource_pool_dict.values()}

        # create actor and rollout
        if self.hybrid_engine:
            resource_pool = self.resource_pool_manager.get_resource_pool(Role.ActorRollout)
            actor_rollout_cls = RayClassWithInitArgs(cls=self.role_worker_mapping[Role.ActorRollout],
                                                     config=self.config.actor_rollout_ref,
                                                     role='actor_rollout')
            self.resource_pool_to_cls[resource_pool]['actor_rollout'] = actor_rollout_cls
        else:
            raise NotImplementedError

        # create critic
        if self.use_critic:
            resource_pool = self.resource_pool_manager.get_resource_pool(Role.Critic)
            critic_cls = RayClassWithInitArgs(cls=self.role_worker_mapping[Role.Critic], config=self.config.critic)
            self.resource_pool_to_cls[resource_pool]['critic'] = critic_cls

        # create reference policy if needed
        if self.use_reference_policy:
            resource_pool = self.resource_pool_manager.get_resource_pool(Role.RefPolicy)
            ref_policy_cls = RayClassWithInitArgs(self.role_worker_mapping[Role.RefPolicy],
                                                  config=self.config.actor_rollout_ref,
                                                  role='ref')
            self.resource_pool_to_cls[resource_pool]['ref'] = ref_policy_cls

        # create a reward model if reward_fn is None
        if self.use_rm:
            # we create a RM here
            resource_pool = self.resource_pool_manager.get_resource_pool(Role.RewardModel)
            rm_cls = RayClassWithInitArgs(self.role_worker_mapping[Role.RewardModel], config=self.config.reward_model)
            self.resource_pool_to_cls[resource_pool]['rm'] = rm_cls

        # initialize WorkerGroup
        # NOTE: if you want to use a different resource pool for each role, which can support different parallel size,
        # you should not use `create_colocated_worker_cls`. Instead, directly pass different resource pool to different worker groups.
        # See https://github.com/volcengine/verl/blob/master/examples/ray/tutorial.ipynb for more information.
        all_wg = {}
        self.wg_dicts = []
        for resource_pool, class_dict in self.resource_pool_to_cls.items():
            worker_dict_cls = create_colocated_worker_cls(class_dict=class_dict)
            wg_dict = self.ray_worker_group_cls(resource_pool=resource_pool, ray_cls_with_init=worker_dict_cls)
            spawn_wg = wg_dict.spawn(prefix_set=class_dict.keys())
            all_wg.update(spawn_wg)
            # keep the referece of WorkerDict to support ray >= 2.31. Ref: https://github.com/ray-project/ray/pull/45699
            self.wg_dicts.append(wg_dict)

        if self.use_critic:
            self.critic_wg = all_wg['critic']
            self.critic_wg.init_model()

        if self.use_reference_policy:
            self.ref_policy_wg = all_wg['ref']
            self.ref_policy_wg.init_model()

        if self.use_rm:
            self.rm_wg = all_wg['rm']
            self.rm_wg.init_model()

        # we should create rollout at the end so that vllm can have a better estimation of kv cache memory
        self.actor_rollout_wg = all_wg['actor_rollout']
        self.actor_rollout_wg.init_model()

    def _save_checkpoint(self):
        # path: given_path + `/global_step_{global_steps}` + `/actor`
        local_global_step_folder = os.path.join(self.config.trainer.default_local_dir,
                                                f'global_step_{self.global_steps}')

        print(f'local_global_step_folder: {local_global_step_folder}')
        actor_local_path = os.path.join(local_global_step_folder, 'actor')

        actor_remote_path = None if self.config.trainer.default_hdfs_dir is None else os.path.join(
            self.config.trainer.default_hdfs_dir, f'global_step_{self.global_steps}', 'actor')

        remove_previous_ckpt_in_save = self.config.trainer.get('remove_previous_ckpt_in_save', False)
        if remove_previous_ckpt_in_save:
            print(
                'Warning: remove_previous_ckpt_in_save is deprecated, set max_actor_ckpt_to_keep=1 and max_critic_ckpt_to_keep=1 instead'
            )
        max_actor_ckpt_to_keep = self.config.trainer.get('max_actor_ckpt_to_keep',
                                                         None) if not remove_previous_ckpt_in_save else 1
        max_critic_ckpt_to_keep = self.config.trainer.get('max_critic_ckpt_to_keep',
                                                          None) if not remove_previous_ckpt_in_save else 1

        self.actor_rollout_wg.save_checkpoint(actor_local_path,
                                              actor_remote_path,
                                              self.global_steps,
                                              max_ckpt_to_keep=max_actor_ckpt_to_keep)

        if self.use_critic:
            critic_local_path = os.path.join(local_global_step_folder, 'critic')
            critic_remote_path = None if self.config.trainer.default_hdfs_dir is None else os.path.join(
                self.config.trainer.default_hdfs_dir, f'global_step_{self.global_steps}', 'critic')
            self.critic_wg.save_checkpoint(critic_local_path,
                                           critic_remote_path,
                                           self.global_steps,
                                           max_ckpt_to_keep=max_critic_ckpt_to_keep)

        # save dataloader
        dataloader_local_path = os.path.join(local_global_step_folder, 'data.pt')
        dataloader_state_dict = self.train_dataloader.state_dict()
        torch.save(dataloader_state_dict, dataloader_local_path)

        # latest checkpointed iteration tracker (for atomic usage)
        local_latest_checkpointed_iteration = os.path.join(self.config.trainer.default_local_dir,
                                                           'latest_checkpointed_iteration.txt')
        with open(local_latest_checkpointed_iteration, 'w') as f:
            f.write(str(self.global_steps))

    def _load_checkpoint(self):
        if self.config.trainer.resume_mode == 'disable':
            return 0

        # load from hdfs
        if self.config.trainer.default_hdfs_dir is not None:
            raise NotImplementedError('load from hdfs is not implemented yet')
        else:
            checkpoint_folder = self.config.trainer.default_local_dir  # TODO: check path
            if not os.path.isabs(checkpoint_folder):
                working_dir = os.getcwd()
                checkpoint_folder = os.path.join(working_dir, checkpoint_folder)
            global_step_folder = find_latest_ckpt_path(checkpoint_folder)  # None if no latest

        # find global_step_folder
        if self.config.trainer.resume_mode == 'auto':
            if global_step_folder is None:
                print('Training from scratch')
                return 0
        else:
            if not (self.config.trainer.resume_from_path and global_step_folder is not None):
                assert isinstance(self.config.trainer.resume_mode, str), "resume ckpt must be str type"
                assert 'global_step_' in self.config.trainer.resume_mode, "resume ckpt must specify the global_steps"
                global_step_folder = self.config.trainer.resume_mode
                if not os.path.isabs(global_step_folder):
                    working_dir = os.getcwd()
                    global_step_folder = os.path.join(working_dir, global_step_folder)
        print(f'Load from checkpoint folder: {global_step_folder}')
        # set global step
        self.global_steps = int(global_step_folder.split('global_step_')[-1])

        print(f'Setting global step to {self.global_steps}')
        print(f'Resuming from {global_step_folder}')

        actor_path = os.path.join(global_step_folder, 'actor')
        critic_path = os.path.join(global_step_folder, 'critic')
        # load actor
        self.actor_rollout_wg.load_checkpoint(actor_path,
                                              del_local_after_load=self.config.trainer.del_local_ckpt_after_load)
        # load critic
        if self.use_critic:
            self.critic_wg.load_checkpoint(critic_path,
                                           del_local_after_load=self.config.trainer.del_local_ckpt_after_load)

        # load dataloader,
        # TODO: from remote not implemented yet
        dataloader_local_path = os.path.join(global_step_folder, 'data.pt')
        if os.path.exists(dataloader_local_path):
            dataloader_state_dict = torch.load(dataloader_local_path, weights_only=False)
            self.train_dataloader.load_state_dict(dataloader_state_dict)
        else:
            print(f"Warning: No dataloader state found at {dataloader_local_path}, will start from scratch")

    def _get_dp_balanced_info(self, batch: DataProto) -> tuple[list[list[int]], list[int]]:
        """Get the information for dp balanced mini batches"""
        attention_mask = batch.batch['attention_mask']
        batch_size = attention_mask.shape[0]
        global_seqlen_lst = batch.batch['attention_mask'].view(batch_size, -1).sum(-1).tolist()  # (train_batch_size,)
        world_size = self.actor_rollout_wg.world_size
        global_partition_lst = get_seqlen_balanced_partitions(global_seqlen_lst,
                                                              k_partitions=world_size,
                                                              equal_size=True)
        return global_partition_lst, global_seqlen_lst

    def _get_batch_balanced_in_mini_batch(self,
                                          mini_batches: list[DataProto],
                                          metrics=None,
                                          logging_prefix='global_seqlen'):
        """Reorder the mini batches such that each dp rank gets similar total tokens"""
        world_size = self.actor_rollout_wg.world_size
        batch_seqlens: list[int] = []
        batch_idx_partitions: list[list[int]] = [[] for _ in range(world_size)]
        in_batch_start_idx = 0
        for mini_batch in mini_batches:
            mini_batch_partitions, mini_batch_seqlens = self._get_dp_balanced_info(mini_batch)

            for dp_rank in range(world_size):
                batch_seqlens.extend(mini_batch_seqlens)
                batch_idx_partitions[dp_rank].extend([i + in_batch_start_idx for i in mini_batch_partitions[dp_rank]])
            in_batch_start_idx += len(mini_batch.batch)

        batch = DataProto.concat(mini_batches)
        in_batch_idxs = torch.concat([torch.tensor(partition) for partition in batch_idx_partitions])
        batch.reorder(in_batch_idxs)

        if metrics is not None:
            global_balance_stats = log_seqlen_unbalance(seqlen_list=batch_seqlens,
                                                        partitions=batch_idx_partitions,
                                                        prefix=logging_prefix)
            metrics.update(global_balance_stats)

        return batch

    def _balance_batch(self, batch: DataProto, metrics=None, logging_prefix='global_seqlen'):
        """Reorder the data on single controller such that each dp rank gets similar total tokens"""
        global_partition_lst, global_seqlen_lst = self._get_dp_balanced_info(batch)
        # reorder based on index. The data will be automatically equally partitioned by dispatch function
        global_idx = torch.tensor([j for partition in global_partition_lst for j in partition])
        batch.reorder(global_idx)

        if metrics is not None:
            global_balance_stats = log_seqlen_unbalance(seqlen_list=global_seqlen_lst,
                                                        partitions=global_partition_lst,
                                                        prefix=logging_prefix)
            metrics.update(global_balance_stats)

    def fit(self):
        """
        The training loop of PPO.
        The driver process only need to call the compute functions of the worker group through RPC to construct the PPO dataflow.
        The light-weight advantage computation is done on the driver process.
        """
        from verl.utils.tracking import Tracking
        from omegaconf import OmegaConf

        logger = Tracking(project_name=self.config.trainer.project_name,
                          experiment_name=self.config.trainer.experiment_name,
                          default_backend=self.config.trainer.logger,
                          config=OmegaConf.to_container(self.config, resolve=True))

        self.global_steps = 0

        # load checkpoint before doing anything
        self._load_checkpoint()

        # perform validation before training
        # currently, we only support validation using the reward_function.
        if self.val_reward_fn is not None and self.config.trainer.get('val_before_train', True):
            val_metrics = self._validate()
            pprint(f'Initial validation metrics: {val_metrics}')
            logger.log(data=val_metrics, step=self.global_steps)
            if self.config.trainer.get('val_only', False):
                return

        # add tqdm
        progress_bar = tqdm(total=self.total_training_steps, initial=self.global_steps, desc="Training Progress")

        # we start from step 1
        self.global_steps += 1
        last_val_metrics = None

        for epoch in range(self.config.trainer.total_epochs):
            for batch_dict in self.train_dataloader:
                metrics = {}
                timing_raw = {}

                batch: DataProto = DataProto.from_single_dict(batch_dict)

                # pop those keys for generation
                if 'multi_modal_inputs' in batch.non_tensor_batch.keys():
                    gen_batch = batch.pop(
                        batch_keys=['input_ids', 'attention_mask', 'position_ids'],
                        non_tensor_batch_keys=['raw_prompt_ids', 'multi_modal_data', 'multi_modal_inputs'],
                    )
                else:
                    gen_batch = batch.pop(
                        batch_keys=['input_ids', 'attention_mask', 'position_ids'],
                        non_tensor_batch_keys=['raw_prompt_ids'],
                    )

                is_last_step = self.global_steps >= self.total_training_steps

                with _timer('step', timing_raw):
                    # generate a batch
                    with _timer('gen', timing_raw):
                        gen_batch_output = self.actor_rollout_wg.generate_sequences(gen_batch)

                    if self.config.algorithm.adv_estimator == AdvantageEstimator.REMAX:
                        with _timer('gen_max', timing_raw):
                            gen_baseline_batch = deepcopy(gen_batch)
                            gen_baseline_batch.meta_info['do_sample'] = False
                            gen_baseline_output = self.actor_rollout_wg.generate_sequences(gen_baseline_batch)

                            batch = batch.union(gen_baseline_output)
                            reward_baseline_tensor = self.reward_fn(batch)
                            reward_baseline_tensor = reward_baseline_tensor.sum(dim=-1)

                            batch.pop(batch_keys=list(gen_baseline_output.batch.keys()))

                            batch.batch['reward_baselines'] = reward_baseline_tensor

                            del gen_baseline_batch, gen_baseline_output

                    batch.non_tensor_batch['uid'] = np.array([str(uuid.uuid4()) for _ in range(len(batch.batch))],
                                                             dtype=object)
                    # repeat to align with repeated responses in rollout
                    batch = batch.repeat(repeat_times=self.config.actor_rollout_ref.rollout.n, interleave=True)
                    batch = batch.union(gen_batch_output)

<<<<<<< HEAD
                    # Calculate response_mask
                    responses = batch.batch['responses']
                    response_length = responses.size(1)
                    attention_mask = batch.batch['attention_mask']
                    batch.batch['response_mask'] = attention_mask[:, -response_length:]

                    print(f"Before mini-batching: {batch.batch = }")
                    traj_mini_bsz = self.config.actor_rollout_ref.actor.ppo_mini_batch_size * self.config.actor_rollout_ref.rollout.n
                    if self.config.algorithm.mini_batch.balance_across_mini_batches:
                        # balance the number of valid tokens on each dp rank.
                        # Note that this breaks the order of data inside the batch.
                        # Please take care when you implement group based adv computation such as GRPO and rloo
=======
                    batch.batch['response_mask'] = compute_response_mask(batch)
                    # balance the number of valid tokens on each dp rank.
                    # Note that this breaks the order of data inside the batch.
                    # Please take care when you implement group based adv computation such as GRPO and rloo
                    if self.config.trainer.balance_batch:
>>>>>>> 52e80fc1
                        self._balance_batch(batch, metrics=metrics)
                        train_seq_bsz = self.config.data.train_batch_size * self.config.actor_rollout_ref.rollout.n
                        metrics["mini_batch/num"] = train_seq_bsz // traj_mini_bsz
                    else:
                        mini_batches = []
                        # Allow non-complete mini-batch, especially when we can't fill out a complete mini-batch
                        num_mini_batches = (len(batch) + traj_mini_bsz - 1) // traj_mini_bsz
                        mini_batch_mode = self.config.algorithm.mini_batch.mode
                        if mini_batch_mode == "random":
                            idxs = list(range(len(batch)))
                            random.seed(self.global_steps)
                            random.shuffle(idxs)
                            batch.reorder(torch.tensor(idxs))
                        elif mini_batch_mode in ["same", "diff"]:
                            traj_grp_key = self.config.algorithm.mini_batch.traj_group_key
                            grp2idxs = defaultdict(list)
                            for i, grp in enumerate(batch.non_tensor_batch[traj_grp_key]):
                                grp2idxs[grp].append(i)
                            # Trajectories in the same group are deemed isotropic
                            for grp, idxs in grp2idxs.items():
                                random.seed(self.global_steps)
                                random.shuffle(idxs)
                            if self.config.algorithm.mini_batch.mode == "same":
                                consecutive_idxs = torch.concat([torch.tensor(idxs) for idxs in grp2idxs.values()])
                                batch.reorder(consecutive_idxs)
                            elif self.config.algorithm.mini_batch.mode == "diff":
                                idx_mini_batches: list[list[int]] = [[] for _ in range(num_mini_batches)]
                                for grp, idxs in grp2idxs.items():
                                    for i, idx in enumerate(idxs):
                                        idx_mini_batches[i % num_mini_batches].append(idx)
                                interleaved_idxs = torch.concat([torch.tensor(idxs) for idxs in idx_mini_batches])
                                batch.reorder(interleaved_idxs)
                        else:
                            raise ValueError(f"Unknown mini_batch_mode: {self.config.algorithm.mini_batch_mode = }")

                        for i in range(0, len(batch), traj_mini_bsz):
                            end_idx = min(i + traj_mini_bsz, len(batch))
                            mini_batches.append(batch[i:end_idx])
                        print(f"{mini_batches[0].batch = }")
                        metrics["mini_batch/num"] = len(mini_batches)
                        batch = self._get_batch_balanced_in_mini_batch(mini_batches, metrics)
                    print(f"After mini-batching: {batch.batch = }")

                    # compute global_valid tokens
                    batch.meta_info['global_token_num'] = torch.sum(batch.batch['attention_mask'], dim=-1).tolist()
                    # Calculate mini-batch loss token numbers
                    num_dp_ranks = self.actor_rollout_wg.world_size
                    mini_batch_token_nums = []
                    traj_bsz = len(batch.batch)
                    traj_mini_bsz_per_rank = traj_mini_bsz // num_dp_ranks
                    num_mini_batches = (traj_bsz + traj_mini_bsz - 1) // traj_mini_bsz
                    for _ in range(num_mini_batches):
                        mini_batch_traj_idxs = []
                        for dp_rank in range(num_dp_ranks):
                            start_traj_idx = int(traj_bsz / num_dp_ranks * dp_rank)
                            next_start_traj_idx = int(traj_bsz / num_dp_ranks * (dp_rank + 1))
                            end_traj_idx = int(min(start_traj_idx + traj_mini_bsz_per_rank, next_start_traj_idx))
                            mini_batch_traj_idxs.extend(list(range(start_traj_idx, end_traj_idx)))
                        mini_batch_resp_mask = batch.batch['response_mask'][mini_batch_traj_idxs]
                        mini_batch_loss_token_num = mini_batch_resp_mask.sum()
                        mini_batch_token_nums.append(mini_batch_loss_token_num)
                    batch.meta_info["mini_batch_loss_token_nums"] = mini_batch_token_nums

                    # recompute old_log_probs
                    with _timer('old_log_prob', timing_raw):
                        old_log_prob = self.actor_rollout_wg.compute_log_prob(batch)
                        batch = batch.union(old_log_prob)

                    if self.use_reference_policy:
                        # compute reference log_prob
                        with _timer('ref', timing_raw):
                            ref_log_prob = self.ref_policy_wg.compute_ref_log_prob(batch)
                            batch = batch.union(ref_log_prob)

                    # compute values
                    if self.use_critic:
                        with _timer('values', timing_raw):
                            values = self.critic_wg.compute_values(batch)
                            batch = batch.union(values)

                    with _timer('adv', timing_raw):
                        # compute scores. Support both model and function-based.
                        # We first compute the scores using reward model. Then, we call reward_fn to combine
                        # the results from reward model and rule-based results.
                        if self.use_rm:
                            # we first compute reward model score
                            reward_tensor = self.rm_wg.compute_rm_score(batch)
                            batch = batch.union(reward_tensor)

                        # we combine with rule-based rm
                        reward_tensor = self.reward_fn(batch)
                        batch.batch['token_level_scores'] = reward_tensor

                        # compute rewards. apply_kl_penalty if available
                        if not self.config.actor_rollout_ref.actor.get('use_kl_loss', False):
                            batch, kl_metrics = apply_kl_penalty(batch,
                                                                 kl_ctrl=self.kl_ctrl,
                                                                 kl_penalty=self.config.algorithm.kl_penalty)
                            metrics.update(kl_metrics)
                        else:
                            batch.batch['token_level_rewards'] = batch.batch['token_level_scores']

                        # compute advantages, executed on the driver process
                        batch = compute_advantage(batch,
                                                  adv_estimator=self.config.algorithm.adv_estimator,
                                                  gamma=self.config.algorithm.gamma,
                                                  lam=self.config.algorithm.lam,
                                                  num_repeat=self.config.actor_rollout_ref.rollout.n)

                    # update critic
                    if self.use_critic:
                        with _timer('update_critic', timing_raw):
                            critic_output = self.critic_wg.update_critic(batch)
                        critic_output_metrics = reduce_metrics(critic_output.meta_info['metrics'])
                        metrics.update(critic_output_metrics)

                    # implement critic warmup
                    if self.config.trainer.critic_warmup <= self.global_steps:
                        # update actor
                        with _timer('update_actor', timing_raw):
                            actor_output = self.actor_rollout_wg.update_actor(batch)
                        actor_output_metrics = reduce_metrics(actor_output.meta_info['metrics'])
                        metrics.update(actor_output_metrics)

                    # validate
                    if self.val_reward_fn is not None and self.config.trainer.test_freq > 0 and \
                        (is_last_step or  self.global_steps % self.config.trainer.test_freq == 0):
                        with _timer('testing', timing_raw):
                            val_metrics: dict = self._validate()
                            if is_last_step:
                                last_val_metrics = val_metrics
                        metrics.update(val_metrics)

                    if self.config.trainer.save_freq > 0 and ( is_last_step or \
                            self.global_steps % self.config.trainer.save_freq == 0):
                        with _timer('save_checkpoint', timing_raw):
                            self._save_checkpoint()

                # collect metrics
                metrics.update(compute_data_metrics(batch=batch, use_critic=self.use_critic))
                metrics.update(compute_timing_metrics(batch=batch, timing_raw=timing_raw))
                # TODO: implement actual tflpo and theoretical tflpo
                n_gpus = self.resource_pool_manager.get_n_gpus()
                metrics.update(compute_throughout_metrics(batch=batch, timing_raw=timing_raw, n_gpus=n_gpus))

                # TODO: make a canonical logger that supports various backend
                logger.log(data=metrics, step=self.global_steps)

                if is_last_step:
                    pprint(f'Final validation metrics: {last_val_metrics}')
                    progress_bar.close()
                    return

                progress_bar.update(1)
                self.global_steps += 1<|MERGE_RESOLUTION|>--- conflicted
+++ resolved
@@ -24,12 +24,9 @@
 from pprint import pprint
 from typing import Type, Dict
 from copy import deepcopy
-<<<<<<< HEAD
 import random
 from collections import defaultdict
-=======
 from tqdm import tqdm
->>>>>>> 52e80fc1
 
 import ray
 import numpy as np
@@ -876,7 +873,6 @@
                     batch = batch.repeat(repeat_times=self.config.actor_rollout_ref.rollout.n, interleave=True)
                     batch = batch.union(gen_batch_output)
 
-<<<<<<< HEAD
                     # Calculate response_mask
                     responses = batch.batch['responses']
                     response_length = responses.size(1)
@@ -889,13 +885,6 @@
                         # balance the number of valid tokens on each dp rank.
                         # Note that this breaks the order of data inside the batch.
                         # Please take care when you implement group based adv computation such as GRPO and rloo
-=======
-                    batch.batch['response_mask'] = compute_response_mask(batch)
-                    # balance the number of valid tokens on each dp rank.
-                    # Note that this breaks the order of data inside the batch.
-                    # Please take care when you implement group based adv computation such as GRPO and rloo
-                    if self.config.trainer.balance_batch:
->>>>>>> 52e80fc1
                         self._balance_batch(batch, metrics=metrics)
                         train_seq_bsz = self.config.data.train_batch_size * self.config.actor_rollout_ref.rollout.n
                         metrics["mini_batch/num"] = train_seq_bsz // traj_mini_bsz
