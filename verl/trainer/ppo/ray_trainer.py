# Copyright 2024 Bytedance Ltd. and/or its affiliates
#
# Licensed under the Apache License, Version 2.0 (the "License");
# you may not use this file except in compliance with the License.
# You may obtain a copy of the License at
#
#     http://www.apache.org/licenses/LICENSE-2.0
#
# Unless required by applicable law or agreed to in writing, software
# distributed under the License is distributed on an "AS IS" BASIS,
# WITHOUT WARRANTIES OR CONDITIONS OF ANY KIND, either express or implied.
# See the License for the specific language governing permissions and
# limitations under the License.
"""
FSDP PPO Trainer with Ray-based single controller.
This trainer supports model-agonistic model initialization with huggingface
"""

import os
import uuid
from collections import defaultdict
from contextlib import contextmanager
from copy import deepcopy
from dataclasses import dataclass, field
from enum import Enum
from pprint import pprint
from typing import Dict, Type

import numpy as np
import ray
import torch
from codetiming import Timer
from omegaconf import OmegaConf, open_dict
from torch.utils.data import Dataset, RandomSampler, SequentialSampler
from torchdata.stateful_dataloader import StatefulDataLoader
from tqdm import tqdm

from verl import DataProto
from verl.protocol import pad_dataproto_to_divisor, unpad_dataproto
from verl.single_controller.base import Worker
from verl.single_controller.ray import RayClassWithInitArgs, RayResourcePool, RayWorkerGroup
from verl.single_controller.ray.base import create_colocated_worker_cls
from verl.trainer.ppo import core_algos
from verl.trainer.ppo.core_algos import agg_loss
from verl.trainer.ppo.metric_utils import (
    compute_data_metrics,
    compute_throughout_metrics,
    compute_timing_metrics,
    process_validation_metrics,
    reduce_metrics,
)
from verl.utils.checkpoint.checkpoint_manager import find_latest_ckpt_path
from verl.utils.dataset.rl_dataset import RLHFDataset, collate_fn
from verl.utils.seqlen_balancing import get_seqlen_balanced_partitions, log_seqlen_unbalance
from verl.utils.torch_functional import masked_mean
from verl.utils.tracking import ValidationGenerationsLogger

WorkerType = Type[Worker]


class Role(Enum):
    """
    To create more roles dynamically, you can subclass Role and add new members
    """

    Actor = 0
    Rollout = 1
    ActorRollout = 2
    Critic = 3
    RefPolicy = 4
    RewardModel = 5
    ActorRolloutRef = 6


class AdvantageEstimator(str, Enum):
    """
    Using an enumeration class to avoid spelling errors in adv_estimator
    """

    GAE = "gae"
    GRPO = "grpo"
    REINFORCE_PLUS_PLUS = "reinforce_plus_plus"
    REINFORCE_PLUS_PLUS_BASELINE = "reinforce_plus_plus_baseline"
    REMAX = "remax"
    RLOO = "rloo"


@dataclass
class ResourcePoolManager:
    """
    Define a resource pool specification. Resource pool will be initialized first.
    Mapping
    """

    resource_pool_spec: dict[str, list[int]]
    mapping: dict[Role, str]
    resource_pool_dict: dict[str, RayResourcePool] = field(default_factory=dict)

    def create_resource_pool(self):
        for resource_pool_name, process_on_nodes in self.resource_pool_spec.items():
            # max_colocate_count means the number of WorkerGroups (i.e. processes) in each RayResourcePool
            # For FSDP backend, we recommend using max_colocate_count=1 that merge all WorkerGroups into one.
            # For Megatron backend, we recommend using max_colocate_count>1
            # that can utilize different WorkerGroup for differnt models
            resource_pool = RayResourcePool(
                process_on_nodes=process_on_nodes, use_gpu=True, max_colocate_count=1, name_prefix=resource_pool_name
            )
            self.resource_pool_dict[resource_pool_name] = resource_pool

        self._check_resource_available()

    def get_resource_pool(self, role: Role) -> RayResourcePool:
        """Get the resource pool of the worker_cls"""
        return self.resource_pool_dict[self.mapping[role]]

    def get_n_gpus(self) -> int:
        """Get the number of gpus in this cluster."""
        return sum([n_gpus for process_on_nodes in self.resource_pool_spec.values() for n_gpus in process_on_nodes])

    def _check_resource_available(self):
        """Check if the resource pool can be satisfied in this ray cluster."""
        node_available_resources = ray.state.available_resources_per_node()
        node_available_gpus = {node: node_info.get("GPU", 0) for node, node_info in node_available_resources.items()}

        # check total required gpus can be satisfied
        total_available_gpus = sum(node_available_gpus.values())
        total_required_gpus = sum(
            [n_gpus for process_on_nodes in self.resource_pool_spec.values() for n_gpus in process_on_nodes]
        )
        if total_available_gpus < total_required_gpus:
            raise ValueError(
                f"Total available GPUs {total_available_gpus} is less than total desired GPUs {total_required_gpus}"
            )

        # check each resource pool can be satisfied, O(#resource_pools * #nodes)
        for resource_pool_name, process_on_nodes in self.resource_pool_spec.items():
            num_gpus, num_nodes = process_on_nodes[0], len(process_on_nodes)
            for node, available_gpus in node_available_gpus.items():
                if available_gpus >= num_gpus:
                    node_available_gpus[node] -= num_gpus
                    num_nodes -= 1
                    if num_nodes == 0:
                        break
            if num_nodes > 0:
                raise ValueError(
                    f"Resource pool {resource_pool_name}: {num_gpus}*{num_nodes}"
                    + "cannot be satisfied in this ray cluster"
                )


def apply_kl_penalty(data: DataProto, kl_ctrl: core_algos.AdaptiveKLController, kl_penalty="kl"):
    responses = data.batch["responses"]
    response_length = responses.size(1)
    token_level_scores = data.batch["token_level_scores"]
    batch_size = data.batch.batch_size[0]
    attention_mask = data.batch["attention_mask"]
    response_mask = attention_mask[:, -response_length:]

    # compute kl between ref_policy and current policy
    # When apply_kl_penalty, algorithm.use_kl_in_reward=True, so the reference model has been enabled.
    kld = core_algos.kl_penalty(
        data.batch["old_log_probs"], data.batch["ref_log_prob"], kl_penalty=kl_penalty
    )  # (batch_size, response_length)
    kld = kld * response_mask
    beta = kl_ctrl.value

    token_level_rewards = token_level_scores - beta * kld

    current_kl = masked_mean(kld, mask=response_mask, axis=-1)  # average over sequence
    current_kl = torch.mean(current_kl, dim=0).item()

    # according to https://github.com/huggingface/trl/blob/951ca1841f29114b969b57b26c7d3e80a39f75a0/trl/trainer/ppo_trainer.py#L837
    kl_ctrl.update(current_kl=current_kl, n_steps=batch_size)
    data.batch["token_level_rewards"] = token_level_rewards

    metrics = {"actor/reward_kl_penalty": current_kl, "actor/reward_kl_penalty_coeff": beta}

    return data, metrics


def compute_response_mask(data: DataProto):
    responses = data.batch["responses"]
    response_length = responses.size(1)
    attention_mask = data.batch["attention_mask"]
    return attention_mask[:, -response_length:]


def compute_advantage(data: DataProto, adv_estimator, gamma=1.0, lam=1.0, num_repeat=1, norm_adv_by_std_in_grpo=True):
    # Back-compatible with trainers that do not compute response mask in fit
    if "response_mask" not in data.batch:
        data.batch["response_mask"] = compute_response_mask(data)
    # prepare response group
    # TODO: add other ways to estimate advantages
    if adv_estimator == AdvantageEstimator.GAE:
        advantages, returns = core_algos.compute_gae_advantage_return(
            token_level_rewards=data.batch["token_level_rewards"],
            values=data.batch["values"],
            response_mask=data.batch["response_mask"],
            gamma=gamma,
            lam=lam,
        )
        data.batch["advantages"] = advantages
        data.batch["returns"] = returns
    elif adv_estimator == AdvantageEstimator.GRPO:
        advantages, returns = core_algos.compute_grpo_outcome_advantage(
            token_level_rewards=data.batch["token_level_rewards"],
            response_mask=data.batch["response_mask"],
            index=data.non_tensor_batch["uid"],
            norm_adv_by_std_in_grpo=norm_adv_by_std_in_grpo,
        )
        data.batch["advantages"] = advantages
        data.batch["returns"] = returns
    elif adv_estimator == AdvantageEstimator.REINFORCE_PLUS_PLUS_BASELINE:
        advantages, returns = core_algos.compute_reinforce_plus_plus_baseline_outcome_advantage(
            token_level_rewards=data.batch["token_level_rewards"],
            response_mask=data.batch["response_mask"],
            index=data.non_tensor_batch["uid"],
        )
        data.batch["advantages"] = advantages
        data.batch["returns"] = returns
    elif adv_estimator == AdvantageEstimator.REINFORCE_PLUS_PLUS:
        advantages, returns = core_algos.compute_reinforce_plus_plus_outcome_advantage(
            token_level_rewards=data.batch["token_level_rewards"],
            response_mask=data.batch["response_mask"],
            gamma=gamma,
        )
        data.batch["advantages"] = advantages
        data.batch["returns"] = returns
    elif adv_estimator == AdvantageEstimator.REMAX:
        advantages, returns = core_algos.compute_remax_outcome_advantage(
            token_level_rewards=data.batch["token_level_rewards"],
            reward_baselines=data.batch["reward_baselines"],
            response_mask=data.batch["response_mask"],
        )

        data.batch["advantages"] = advantages
        data.batch["returns"] = returns
    elif adv_estimator == AdvantageEstimator.RLOO:
        advantages, returns = core_algos.compute_rloo_outcome_advantage(
            token_level_rewards=data.batch["token_level_rewards"],
            response_mask=data.batch["response_mask"],
            index=data.non_tensor_batch["uid"],
        )
        data.batch["advantages"] = advantages
        data.batch["returns"] = returns
    else:
        raise NotImplementedError
    return data


@contextmanager
def _timer(name: str, timing_raw: Dict[str, float]):
    with Timer(name=name, logger=None) as timer:
        yield
    if name not in timing_raw:
        timing_raw[name] = 0
    timing_raw[name] += timer.last


class RayPPOTrainer:
    """
    Note that this trainer runs on the driver process on a single CPU/GPU node.
    """

    # TODO: support each role have individual ray_worker_group_cls,
    # i.e., support different backend of different role
    def __init__(
        self,
        config,
        tokenizer,
        role_worker_mapping: dict[Role, WorkerType],
        resource_pool_manager: ResourcePoolManager,
        ray_worker_group_cls: RayWorkerGroup = RayWorkerGroup,
        processor=None,
        reward_fn=None,
        val_reward_fn=None,
    ):
        # assert torch.cuda.is_available(), 'cuda must be available on driver'

        self.tokenizer = tokenizer
        self.processor = processor
        self.config = config
        self.reward_fn = reward_fn
        self.val_reward_fn = val_reward_fn

        self.hybrid_engine = config.actor_rollout_ref.hybrid_engine
        assert self.hybrid_engine, "Currently, only support hybrid engine"

        if self.hybrid_engine:
            assert Role.ActorRollout in role_worker_mapping, f"{role_worker_mapping.keys()=}"

        self.role_worker_mapping = role_worker_mapping
        self.resource_pool_manager = resource_pool_manager
        self.use_reference_policy = Role.RefPolicy in role_worker_mapping
        self.use_rm = Role.RewardModel in role_worker_mapping
        self.ray_worker_group_cls = ray_worker_group_cls
        self.validation_generations_logger = ValidationGenerationsLogger()

        # define in-reward KL control
        # kl loss control currently not suppoorted
        if config.algorithm.use_kl_in_reward:
            self.kl_ctrl_in_reward = core_algos.get_kl_controller(config.algorithm.kl_ctrl)

        if self.config.algorithm.adv_estimator == AdvantageEstimator.GAE:
            self.use_critic = True
        elif self.config.algorithm.adv_estimator in [
            AdvantageEstimator.GRPO,
            AdvantageEstimator.REINFORCE_PLUS_PLUS,
            AdvantageEstimator.REMAX,
            AdvantageEstimator.RLOO,
            AdvantageEstimator.REINFORCE_PLUS_PLUS_BASELINE,
        ]:
            self.use_critic = False
        else:
            raise NotImplementedError

        self._validate_config()
        self._create_dataloader()

    def _validate_config(self):
        config = self.config
        # number of GPUs total
        n_gpus = config.trainer.n_gpus_per_node * config.trainer.nnodes

        # 1. Check total batch size for data correctness
        real_train_batch_size = config.data.train_batch_size * config.actor_rollout_ref.rollout.n
        assert real_train_batch_size % n_gpus == 0, (
            f"real_train_batch_size ({real_train_batch_size}) must be divisible by total n_gpus ({n_gpus})."
        )

        # A helper function to check "micro_batch_size" vs "micro_batch_size_per_gpu"
        # We throw an error if the user sets both. The new convention is "..._micro_batch_size_per_gpu".
        def check_mutually_exclusive(mbs, mbs_per_gpu, name: str):
            settings = {
                "actor_rollout_ref.actor": "micro_batch_size",
                "critic": "micro_batch_size",
                "reward_model": "micro_batch_size",
                "actor_rollout_ref.ref": "log_prob_micro_batch_size",
                "actor_rollout_ref.rollout": "log_prob_micro_batch_size",
            }

            if name in settings:
                param = settings[name]
                param_per_gpu = f"{param}_per_gpu"

                if mbs is None and mbs_per_gpu is None:
                    raise ValueError(
                        f"[{name}] Please set at least one of '{name}.{param}' or '{name}.{param_per_gpu}'."
                    )

                if mbs is not None and mbs_per_gpu is not None:
                    raise ValueError(
                        f"[{name}] You have set both '{name}.{param}' AND '{name}.{param_per_gpu}'. "
                        f"Please remove '{name}.{param}' because only '*_{param_per_gpu}'"
                        + "is supported (the former is deprecated)."
                    )

        if not config.actor_rollout_ref.actor.use_dynamic_bsz:
            # actor: ppo_micro_batch_size vs. ppo_micro_batch_size_per_gpu
            check_mutually_exclusive(
                config.actor_rollout_ref.actor.ppo_micro_batch_size,
                config.actor_rollout_ref.actor.ppo_micro_batch_size_per_gpu,
                "actor_rollout_ref.actor",
            )

            if self.use_reference_policy:
                # reference: log_prob_micro_batch_size vs. log_prob_micro_batch_size_per_gpu
                check_mutually_exclusive(
                    config.actor_rollout_ref.ref.log_prob_micro_batch_size,
                    config.actor_rollout_ref.ref.log_prob_micro_batch_size_per_gpu,
                    "actor_rollout_ref.ref",
                )

            #  The rollout section also has log_prob_micro_batch_size vs. log_prob_micro_batch_size_per_gpu
            check_mutually_exclusive(
                config.actor_rollout_ref.rollout.log_prob_micro_batch_size,
                config.actor_rollout_ref.rollout.log_prob_micro_batch_size_per_gpu,
                "actor_rollout_ref.rollout",
            )

        if self.use_critic and not config.critic.use_dynamic_bsz:
            # Check for critic micro-batch size conflicts
            check_mutually_exclusive(
                config.critic.ppo_micro_batch_size, config.critic.ppo_micro_batch_size_per_gpu, "critic"
            )

        # Check for reward model micro-batch size conflicts
        if config.reward_model.enable and not config.reward_model.use_dynamic_bsz:
            check_mutually_exclusive(
                config.reward_model.micro_batch_size, config.reward_model.micro_batch_size_per_gpu, "reward_model"
            )

        # Actor
        # check if train_batch_size is larger than ppo_mini_batch_size
        # if NOT dynamic_bsz, we must ensure:
        #    ppo_mini_batch_size is divisible by ppo_micro_batch_size
        #    ppo_micro_batch_size * sequence_parallel_size >= n_gpus
        if not config.actor_rollout_ref.actor.use_dynamic_bsz:
            assert config.data.train_batch_size >= config.actor_rollout_ref.actor.ppo_mini_batch_size
            sp_size = config.actor_rollout_ref.actor.get("ulysses_sequence_parallel_size", 1)
            if config.actor_rollout_ref.actor.ppo_micro_batch_size is not None:
                assert (
                    config.actor_rollout_ref.actor.ppo_mini_batch_size
                    % config.actor_rollout_ref.actor.ppo_micro_batch_size
                    == 0
                )
                assert config.actor_rollout_ref.actor.ppo_micro_batch_size * sp_size >= n_gpus

        assert config.actor_rollout_ref.actor.loss_agg_mode in [
            "token-mean",
            "seq-mean-token-sum",
            "seq-mean-token-mean",
            "seq-mean-token-sum-norm",
        ], f"Invalid loss_agg_mode: {config.actor_rollout_ref.actor.loss_agg_mode}"

        if config.algorithm.use_kl_in_reward and config.actor_rollout_ref.actor.use_kl_loss:
            print("NOTICE: You have both enabled in-reward kl and kl loss.")

        # critic
        if self.use_critic and not config.critic.use_dynamic_bsz:
            assert config.data.train_batch_size >= config.critic.ppo_mini_batch_size
            sp_size = config.critic.get("ulysses_sequence_parallel_size", 1)
            if config.critic.ppo_micro_batch_size is not None:
                assert config.critic.ppo_mini_batch_size % config.critic.ppo_micro_batch_size == 0
                assert config.critic.ppo_micro_batch_size * sp_size >= n_gpus

        # Check if use_remove_padding is enabled when using sequence parallelism for fsdp
        if config.actor_rollout_ref.actor.strategy == "fsdp" and (
            config.actor_rollout_ref.actor.get("ulysses_sequence_parallel_size", 1) > 1
            or config.actor_rollout_ref.ref.get("ulysses_sequence_parallel_size", 1) > 1
        ):
            assert config.actor_rollout_ref.model.use_remove_padding, (
                "When using sequence parallelism for actor/ref policy, you must enable `use_remove_padding`."
            )

        if self.use_critic and config.critic.strategy == "fsdp":
            if config.critic.get("ulysses_sequence_parallel_size", 1) > 1:
                assert config.critic.model.use_remove_padding, (
                    "When using sequence parallelism for critic, you must enable `use_remove_padding`."
                )

        if config.data.get("val_batch_size", None) is not None:
            print(
                "WARNING: val_batch_size is deprecated."
                + " Validation datasets are sent to inference engines as a whole batch,"
                + " which will schedule the memory themselves."
            )

        # check eval config
        if config.actor_rollout_ref.rollout.val_kwargs.do_sample:
            assert config.actor_rollout_ref.rollout.temperature > 0, (
                "validation gen temperature should be greater than 0 when enabling do_sample"
            )

        print("[validate_config] All configuration checks passed successfully!")

    def _create_dataloader(self):
        # TODO: we have to make sure the batch size is divisible by the dp size
        from verl.utils.import_utils import load_extern_type

        if "custom_cls" in self.config.data and self.config.data.custom_cls.get("path", None) is not None:
            dataset_cls = load_extern_type(self.config.data.custom_cls.path, self.config.data.custom_cls.name)
            if not issubclass(dataset_cls, Dataset):
                raise TypeError(
                    f"The custom dataset class '{self.config.data.custom_cls.name}' from "
                    f"'{self.config.data.custom_cls.path}' must inherit from torch.utils.data.Dataset"
                )
        else:
            dataset_cls = RLHFDataset

        self.train_dataset = dataset_cls(
            data_files=self.config.data.train_files,
            tokenizer=self.tokenizer,
            processor=self.processor,
            config=self.config.data,
        )

        # use sampler for better ckpt resume
        if self.config.data.shuffle:
            train_dataloader_generator = torch.Generator()
            train_dataloader_generator.manual_seed(self.config.data.get("seed", 1))
            sampler = RandomSampler(data_source=self.train_dataset, generator=train_dataloader_generator)
        else:
            sampler = SequentialSampler(data_source=self.train_dataset)

        self.train_dataloader = StatefulDataLoader(
            dataset=self.train_dataset,
            batch_size=self.config.data.get("gen_batch_size", self.config.data.train_batch_size),
            num_workers=8,
            drop_last=True,
            collate_fn=collate_fn,
            sampler=sampler,
        )

        self.val_dataset = dataset_cls(
            data_files=self.config.data.val_files,
            tokenizer=self.tokenizer,
            processor=self.processor,
            config=self.config.data,
        )
        self.val_dataloader = StatefulDataLoader(
            dataset=self.val_dataset,
            # Validation datasets are sent to inference engines as a whole batch,
            # which will schedule the memory themselves.
            batch_size=len(self.val_dataset),
            num_workers=8,
            shuffle=False,
            drop_last=False,
            collate_fn=collate_fn,
        )

        assert len(self.train_dataloader) >= 1
        assert len(self.val_dataloader) == 1, (
            "Validation dataloader must have a single batch,"
            + " which inference engines will schedule the memory themselves."
        )

        print(f"Size of train dataloader: {len(self.train_dataloader)}")

        # inject total_training_steps to actor/critic optim_config. This is hacky.
        total_training_steps = len(self.train_dataloader) * self.config.trainer.total_epochs

        if self.config.trainer.total_training_steps is not None:
            total_training_steps = self.config.trainer.total_training_steps

        self.total_training_steps = total_training_steps
        print(f"Total training steps: {self.total_training_steps}")

        OmegaConf.set_struct(self.config, True)
        with open_dict(self.config):
            self.config.actor_rollout_ref.actor.optim.total_training_steps = total_training_steps
            self.config.critic.optim.total_training_steps = total_training_steps

    def _maybe_log_val_generations(self, inputs, outputs, scores):
        """Log a table of validation samples to the configured logger (wandb or swanlab)"""

        generations_to_log = self.config.trainer.log_val_generations

        if generations_to_log == 0:
            return

        import numpy as np

        # Create tuples of (input, output, score) and sort by input text
        samples = list(zip(inputs, outputs, scores))
        samples.sort(key=lambda x: x[0])  # Sort by input text

        # Use fixed random seed for deterministic shuffling
        rng = np.random.RandomState(42)
        rng.shuffle(samples)

        # Take first N samples after shuffling
        samples = samples[:generations_to_log]

        # Log to each configured logger
        self.validation_generations_logger.log(self.config.trainer.logger, samples, self.global_steps)

    def _validate(self):
        data_source_lst = []
        reward_extra_infos_dict: dict[str, list] = defaultdict(list)

        # Lists to collect samples for the table
        sample_inputs = []
        sample_outputs = []
        sample_scores = []

        for test_data in self.val_dataloader:
            test_batch = DataProto.from_single_dict(test_data)

            # repeat test batch
            test_batch = test_batch.repeat(
                repeat_times=self.config.actor_rollout_ref.rollout.val_kwargs.n, interleave=True
            )

            # we only do validation on rule-based rm
            if self.config.reward_model.enable and test_batch[0].non_tensor_batch["reward_model"]["style"] == "model":
                return {}

            # Store original inputs
            input_ids = test_batch.batch["input_ids"]
            # TODO: Can we keep special tokens except for padding tokens?
            input_texts = [self.tokenizer.decode(ids, skip_special_tokens=True) for ids in input_ids]
            sample_inputs.extend(input_texts)

            if "multi_modal_inputs" in test_batch.non_tensor_batch.keys():
                test_gen_batch = test_batch.pop(
                    batch_keys=["input_ids", "attention_mask", "position_ids"],
                    non_tensor_batch_keys=["raw_prompt_ids", "multi_modal_data", "multi_modal_inputs"],
                )
            else:
                test_gen_batch = test_batch.pop(
                    batch_keys=["input_ids", "attention_mask", "position_ids"],
                    non_tensor_batch_keys=["raw_prompt_ids"],
                )

            test_gen_batch.meta_info = {
                "eos_token_id": self.tokenizer.eos_token_id,
                "pad_token_id": self.tokenizer.pad_token_id,
                "recompute_log_prob": False,
                "do_sample": self.config.actor_rollout_ref.rollout.val_kwargs.do_sample,
                "validate": True,
            }
            print(f"test_gen_batch meta info: {test_gen_batch.meta_info}")

            # pad to be divisible by dp_size
            test_gen_batch_padded, pad_size = pad_dataproto_to_divisor(test_gen_batch, self.actor_rollout_wg.world_size)
            test_output_gen_batch_padded = self.actor_rollout_wg.generate_sequences(test_gen_batch_padded)

            # unpad
            test_output_gen_batch = unpad_dataproto(test_output_gen_batch_padded, pad_size=pad_size)
            print("validation generation end")

            # Store generated outputs
            output_ids = test_output_gen_batch.batch["responses"]
            output_texts = [self.tokenizer.decode(ids, skip_special_tokens=True) for ids in output_ids]
            sample_outputs.extend(output_texts)

            test_batch = test_batch.union(test_output_gen_batch)

            # evaluate using reward_function
            result = self.val_reward_fn(test_batch, return_dict=True)
            reward_tensor = result["reward_tensor"]
            scores = reward_tensor.sum(-1).cpu().tolist()
            sample_scores.extend(scores)

            reward_extra_infos_dict["reward"].extend(scores)
            if "reward_extra_info" in result:
                for key, lst in result["reward_extra_info"].items():
                    reward_extra_infos_dict[key].extend(lst)

            data_source_lst.append(test_batch.non_tensor_batch.get("data_source", ["unknown"] * reward_tensor.shape[0]))

        self._maybe_log_val_generations(inputs=sample_inputs, outputs=sample_outputs, scores=sample_scores)

        for key_info, lst in reward_extra_infos_dict.items():
            assert len(lst) == 0 or len(lst) == len(sample_scores), f"{key_info}: {len(lst)=}, {len(sample_scores)=}"

        data_sources = np.concatenate(data_source_lst, axis=0)

        data_src2var2metric2val = process_validation_metrics(data_sources, sample_inputs, reward_extra_infos_dict)
        metric_dict = {}
        for data_source, var2metric2val in data_src2var2metric2val.items():
            core_var = "acc" if "acc" in var2metric2val else "reward"
            for var_name, metric2val in var2metric2val.items():
                n_max = max([int(name.split("@")[-1].split("/")[0]) for name in metric2val.keys()])
                for metric_name, metric_val in metric2val.items():
                    if (
                        (var_name == core_var)
                        and any(metric_name.startswith(pfx) for pfx in ["mean", "maj", "best"])
                        and (f"@{n_max}" in metric_name)
                    ):
                        metric_sec = "val-core"
                    else:
                        metric_sec = "val-aux"
                    pfx = f"{metric_sec}/{data_source}/{var_name}/{metric_name}"
                    metric_dict[pfx] = metric_val

        return metric_dict

    def init_workers(self):
        """Init resource pool and worker group"""
        self.resource_pool_manager.create_resource_pool()

        self.resource_pool_to_cls = {pool: {} for pool in self.resource_pool_manager.resource_pool_dict.values()}

        # create actor and rollout
        if self.hybrid_engine:
            resource_pool = self.resource_pool_manager.get_resource_pool(Role.ActorRollout)
            actor_rollout_cls = RayClassWithInitArgs(
                cls=self.role_worker_mapping[Role.ActorRollout],
                config=self.config.actor_rollout_ref,
                role="actor_rollout",
            )
            self.resource_pool_to_cls[resource_pool]["actor_rollout"] = actor_rollout_cls
        else:
            raise NotImplementedError

        # create critic
        if self.use_critic:
            resource_pool = self.resource_pool_manager.get_resource_pool(Role.Critic)
            critic_cls = RayClassWithInitArgs(cls=self.role_worker_mapping[Role.Critic], config=self.config.critic)
            self.resource_pool_to_cls[resource_pool]["critic"] = critic_cls

        # create reference policy if needed
        if self.use_reference_policy:
            resource_pool = self.resource_pool_manager.get_resource_pool(Role.RefPolicy)
            ref_policy_cls = RayClassWithInitArgs(
                self.role_worker_mapping[Role.RefPolicy], config=self.config.actor_rollout_ref, role="ref"
            )
            self.resource_pool_to_cls[resource_pool]["ref"] = ref_policy_cls

        # create a reward model if reward_fn is None
        if self.use_rm:
            # we create a RM here
            resource_pool = self.resource_pool_manager.get_resource_pool(Role.RewardModel)
            rm_cls = RayClassWithInitArgs(self.role_worker_mapping[Role.RewardModel], config=self.config.reward_model)
            self.resource_pool_to_cls[resource_pool]["rm"] = rm_cls

        # initialize WorkerGroup
        # NOTE: if you want to use a different resource pool for each role, which can support different parallel size,
        # you should not use `create_colocated_worker_cls`.
        # Instead, directly pass different resource pool to different worker groups.
        # See https://github.com/volcengine/verl/blob/master/examples/ray/tutorial.ipynb for more information.
        all_wg = {}
        self.wg_dicts = []
        wg_kwargs = {}  # Setting up kwargs for RayWorkerGroup
        if OmegaConf.select(self.config.trainer, "ray_wait_register_center_timeout") is not None:
            wg_kwargs["ray_wait_register_center_timeout"] = self.config.trainer.ray_wait_register_center_timeout

        for resource_pool, class_dict in self.resource_pool_to_cls.items():
            worker_dict_cls = create_colocated_worker_cls(class_dict=class_dict)
            wg_dict = self.ray_worker_group_cls(
                resource_pool=resource_pool, ray_cls_with_init=worker_dict_cls, **wg_kwargs
            )
            spawn_wg = wg_dict.spawn(prefix_set=class_dict.keys())
            all_wg.update(spawn_wg)
            # keep the referece of WorkerDict to support ray >= 2.31. Ref: https://github.com/ray-project/ray/pull/45699
            self.wg_dicts.append(wg_dict)

        if self.use_critic:
            self.critic_wg = all_wg["critic"]
            self.critic_wg.init_model()

        if self.use_reference_policy:
            self.ref_policy_wg = all_wg["ref"]
            self.ref_policy_wg.init_model()

        if self.use_rm:
            self.rm_wg = all_wg["rm"]
            self.rm_wg.init_model()

        # we should create rollout at the end so that vllm can have a better estimation of kv cache memory
        self.actor_rollout_wg = all_wg["actor_rollout"]
        self.actor_rollout_wg.init_model()

    def _save_checkpoint(self):
        # path: given_path + `/global_step_{global_steps}` + `/actor`
        local_global_step_folder = os.path.join(
            self.config.trainer.default_local_dir, f"global_step_{self.global_steps}"
        )

        print(f"local_global_step_folder: {local_global_step_folder}")
        actor_local_path = os.path.join(local_global_step_folder, "actor")

        actor_remote_path = (
            None
            if self.config.trainer.default_hdfs_dir is None
            else os.path.join(self.config.trainer.default_hdfs_dir, f"global_step_{self.global_steps}", "actor")
        )

        remove_previous_ckpt_in_save = self.config.trainer.get("remove_previous_ckpt_in_save", False)
        if remove_previous_ckpt_in_save:
            print(
                "Warning: remove_previous_ckpt_in_save is deprecated,"
                + " set max_actor_ckpt_to_keep=1 and max_critic_ckpt_to_keep=1 instead"
            )
        max_actor_ckpt_to_keep = (
            self.config.trainer.get("max_actor_ckpt_to_keep", None) if not remove_previous_ckpt_in_save else 1
        )
        max_critic_ckpt_to_keep = (
            self.config.trainer.get("max_critic_ckpt_to_keep", None) if not remove_previous_ckpt_in_save else 1
        )

        self.actor_rollout_wg.save_checkpoint(
            actor_local_path, actor_remote_path, self.global_steps, max_ckpt_to_keep=max_actor_ckpt_to_keep
        )

        if self.use_critic:
            critic_local_path = os.path.join(local_global_step_folder, "critic")
            critic_remote_path = (
                None
                if self.config.trainer.default_hdfs_dir is None
                else os.path.join(self.config.trainer.default_hdfs_dir, f"global_step_{self.global_steps}", "critic")
            )
            self.critic_wg.save_checkpoint(
                critic_local_path, critic_remote_path, self.global_steps, max_ckpt_to_keep=max_critic_ckpt_to_keep
            )

        # save dataloader
        dataloader_local_path = os.path.join(local_global_step_folder, "data.pt")
        dataloader_state_dict = self.train_dataloader.state_dict()
        torch.save(dataloader_state_dict, dataloader_local_path)

        # latest checkpointed iteration tracker (for atomic usage)
        local_latest_checkpointed_iteration = os.path.join(
            self.config.trainer.default_local_dir, "latest_checkpointed_iteration.txt"
        )
        with open(local_latest_checkpointed_iteration, "w") as f:
            f.write(str(self.global_steps))

    def _load_checkpoint(self):
        if self.config.trainer.resume_mode == "disable":
            return 0

        # load from hdfs
        if self.config.trainer.default_hdfs_dir is not None:
            raise NotImplementedError("load from hdfs is not implemented yet")
        else:
            checkpoint_folder = self.config.trainer.default_local_dir  # TODO: check path
            if not os.path.isabs(checkpoint_folder):
                working_dir = os.getcwd()
                checkpoint_folder = os.path.join(working_dir, checkpoint_folder)
            global_step_folder = find_latest_ckpt_path(checkpoint_folder)  # None if no latest

        # find global_step_folder
        if self.config.trainer.resume_mode == "auto":
            if global_step_folder is None:
                print("Training from scratch")
                return 0
        else:
            if self.config.trainer.resume_mode == "resume_path":
                assert isinstance(self.config.trainer.resume_from_path, str), "resume ckpt must be str type"
                assert "global_step_" in self.config.trainer.resume_from_path, (
                    "resume ckpt must specify the global_steps"
                )
                global_step_folder = self.config.trainer.resume_from_path
                if not os.path.isabs(global_step_folder):
                    working_dir = os.getcwd()
                    global_step_folder = os.path.join(working_dir, global_step_folder)
        print(f"Load from checkpoint folder: {global_step_folder}")
        # set global step
        self.global_steps = int(global_step_folder.split("global_step_")[-1])

        print(f"Setting global step to {self.global_steps}")
        print(f"Resuming from {global_step_folder}")

        actor_path = os.path.join(global_step_folder, "actor")
        critic_path = os.path.join(global_step_folder, "critic")
        # load actor
        self.actor_rollout_wg.load_checkpoint(
            actor_path, del_local_after_load=self.config.trainer.del_local_ckpt_after_load
        )
        # load critic
        if self.use_critic:
            self.critic_wg.load_checkpoint(
                critic_path, del_local_after_load=self.config.trainer.del_local_ckpt_after_load
            )

        # load dataloader,
        # TODO: from remote not implemented yet
        dataloader_local_path = os.path.join(global_step_folder, "data.pt")
        if os.path.exists(dataloader_local_path):
            dataloader_state_dict = torch.load(dataloader_local_path, weights_only=False)
            self.train_dataloader.load_state_dict(dataloader_state_dict)
        else:
            print(f"Warning: No dataloader state found at {dataloader_local_path}, will start from scratch")

    def _balance_batch(self, batch: DataProto, metrics, logging_prefix="global_seqlen"):
        """Reorder the data on single controller such that each dp rank gets similar total tokens"""
        attention_mask = batch.batch["attention_mask"]
        batch_size = attention_mask.shape[0]
        global_seqlen_lst = batch.batch["attention_mask"].view(batch_size, -1).sum(-1).tolist()  # (train_batch_size,)
        world_size = self.actor_rollout_wg.world_size
        global_partition_lst = get_seqlen_balanced_partitions(
            global_seqlen_lst, k_partitions=world_size, equal_size=True
        )
        # reorder based on index. The data will be automatically equally partitioned by dispatch function
        global_idx = torch.tensor([j for partition in global_partition_lst for j in partition])
        batch.reorder(global_idx)
        global_balance_stats = log_seqlen_unbalance(
            seqlen_list=global_seqlen_lst, partitions=global_partition_lst, prefix=logging_prefix
        )
        metrics.update(global_balance_stats)

    def fit(self):
        """
        The training loop of PPO.
        The driver process only need to call the compute functions of the worker group through RPC
        to construct the PPO dataflow.
        The light-weight advantage computation is done on the driver process.
        """
        from omegaconf import OmegaConf

        from verl.utils.tracking import Tracking

        logger = Tracking(
            project_name=self.config.trainer.project_name,
            experiment_name=self.config.trainer.experiment_name,
            default_backend=self.config.trainer.logger,
            config=OmegaConf.to_container(self.config, resolve=True),
        )

        self.global_steps = 0

        # load checkpoint before doing anything
        self._load_checkpoint()

        # perform validation before training
        # currently, we only support validation using the reward_function.
        if self.val_reward_fn is not None and self.config.trainer.get("val_before_train", True):
            val_metrics = self._validate()
            pprint(f"Initial validation metrics: {val_metrics}")
            logger.log(data=val_metrics, step=self.global_steps)
            if self.config.trainer.get("val_only", False):
                return

        # add tqdm
        progress_bar = tqdm(total=self.total_training_steps, initial=self.global_steps, desc="Training Progress")

        # we start from step 1
        self.global_steps += 1
        last_val_metrics = None

        for epoch in range(self.config.trainer.total_epochs):
            for batch_dict in self.train_dataloader:
                metrics = {}
                timing_raw = {}

                batch: DataProto = DataProto.from_single_dict(batch_dict)

                # pop those keys for generation
                if "multi_modal_inputs" in batch.non_tensor_batch.keys():
                    gen_batch = batch.pop(
                        batch_keys=["input_ids", "attention_mask", "position_ids"],
                        non_tensor_batch_keys=["raw_prompt_ids", "multi_modal_data", "multi_modal_inputs"],
                    )
                else:
                    gen_batch = batch.pop(
                        batch_keys=["input_ids", "attention_mask", "position_ids"],
                        non_tensor_batch_keys=["raw_prompt_ids"],
                    )

                is_last_step = self.global_steps >= self.total_training_steps

                with _timer("step", timing_raw):
                    # generate a batch
                    with _timer("gen", timing_raw):
                        gen_batch_output = self.actor_rollout_wg.generate_sequences(gen_batch)

                    if self.config.algorithm.adv_estimator == AdvantageEstimator.REMAX:
                        with _timer("gen_max", timing_raw):
                            gen_baseline_batch = deepcopy(gen_batch)
                            gen_baseline_batch.meta_info["do_sample"] = False
                            gen_baseline_output = self.actor_rollout_wg.generate_sequences(gen_baseline_batch)

                            batch = batch.union(gen_baseline_output)
                            reward_baseline_tensor = self.reward_fn(batch)
                            reward_baseline_tensor = reward_baseline_tensor.sum(dim=-1)

                            batch.pop(batch_keys=list(gen_baseline_output.batch.keys()))

                            batch.batch["reward_baselines"] = reward_baseline_tensor

                            del gen_baseline_batch, gen_baseline_output

                    batch.non_tensor_batch["uid"] = np.array(
                        [str(uuid.uuid4()) for _ in range(len(batch.batch))], dtype=object
                    )
                    # repeat to align with repeated responses in rollout
                    batch = batch.repeat(repeat_times=self.config.actor_rollout_ref.rollout.n, interleave=True)
                    batch = batch.union(gen_batch_output)

<<<<<<< HEAD
                    batch.batch['response_mask'] = compute_response_mask(batch)

                    if self.config.trainer.shuffle_in_batch:
                        rand_idx = torch.randperm(len(batch))
                        batch.reorder(rand_idx)

=======
                    batch.batch["response_mask"] = compute_response_mask(batch)
>>>>>>> 99fdbf69
                    # balance the number of valid tokens on each dp rank.
                    # Note that this breaks the order of data inside the batch.
                    # Please take care when you implement group based adv computation such as GRPO and rloo
                    if self.config.trainer.balance_batch:
                        self._balance_batch(batch, metrics=metrics)

                    # compute global_valid tokens
                    batch.meta_info["global_token_num"] = torch.sum(batch.batch["attention_mask"], dim=-1).tolist()

                    # recompute old_log_probs
                    with _timer("old_log_prob", timing_raw):
                        old_log_prob = self.actor_rollout_wg.compute_log_prob(batch)
                        entropys = old_log_prob.batch["entropys"]
                        response_masks = batch.batch["response_mask"]
                        loss_agg_mode = self.config.actor_rollout_ref.actor.loss_agg_mode
                        entropy_loss = agg_loss(
                            loss_mat=entropys, loss_mask=response_masks, loss_agg_mode=loss_agg_mode
                        )
                        old_log_prob_metrics = {"actor/entropy_loss": entropy_loss.detach().item()}
                        metrics.update(old_log_prob_metrics)
                        old_log_prob.batch.pop("entropys")
                        batch = batch.union(old_log_prob)

                    if self.use_reference_policy:
                        # compute reference log_prob
                        with _timer("ref", timing_raw):
                            ref_log_prob = self.ref_policy_wg.compute_ref_log_prob(batch)
                            batch = batch.union(ref_log_prob)

                    # compute values
                    if self.use_critic:
                        with _timer("values", timing_raw):
                            values = self.critic_wg.compute_values(batch)
                            batch = batch.union(values)

                    with _timer("adv", timing_raw):
                        # compute scores. Support both model and function-based.
                        # We first compute the scores using reward model. Then, we call reward_fn to combine
                        # the results from reward model and rule-based results.
                        if self.use_rm:
                            # we first compute reward model score
                            reward_tensor = self.rm_wg.compute_rm_score(batch)
                            batch = batch.union(reward_tensor)

                        # we combine with rule-based rm
                        reward_extra_infos_dict: dict[str, list]
                        try:
                            reward_result = self.reward_fn(batch, return_dict=True)
                            reward_tensor = reward_result["reward_tensor"]
                            reward_extra_infos_dict = reward_result["reward_extra_info"]
                        except Exception as e:
                            print(f"Error in reward_fn: {e}")
                            reward_tensor = self.reward_fn(batch)
                            reward_extra_infos_dict = {}

                        batch.batch["token_level_scores"] = reward_tensor

                        print(f"{list(reward_extra_infos_dict.keys())=}")
                        if reward_extra_infos_dict:
                            batch.non_tensor_batch.update({k: np.array(v) for k, v in reward_extra_infos_dict.items()})

                        # compute rewards. apply_kl_penalty if available
                        if self.config.algorithm.use_kl_in_reward:
                            batch, kl_metrics = apply_kl_penalty(
                                batch, kl_ctrl=self.kl_ctrl_in_reward, kl_penalty=self.config.algorithm.kl_penalty
                            )
                            metrics.update(kl_metrics)
                        else:
                            batch.batch["token_level_rewards"] = batch.batch["token_level_scores"]

                        # compute advantages, executed on the driver process
                        norm_adv_by_std_in_grpo = self.config.algorithm.get(
                            "norm_adv_by_std_in_grpo", True
                        )  # GRPO adv normalization factor
                        batch = compute_advantage(
                            batch,
                            adv_estimator=self.config.algorithm.adv_estimator,
                            gamma=self.config.algorithm.gamma,
                            lam=self.config.algorithm.lam,
                            num_repeat=self.config.actor_rollout_ref.rollout.n,
                            norm_adv_by_std_in_grpo=norm_adv_by_std_in_grpo,
                        )

                    # update critic
                    if self.use_critic:
                        with _timer("update_critic", timing_raw):
                            critic_output = self.critic_wg.update_critic(batch)
                        critic_output_metrics = reduce_metrics(critic_output.meta_info["metrics"])
                        metrics.update(critic_output_metrics)

                    # implement critic warmup
                    if self.config.trainer.critic_warmup <= self.global_steps:
                        # update actor
                        with _timer("update_actor", timing_raw):
                            actor_output = self.actor_rollout_wg.update_actor(batch)
                        actor_output_metrics = reduce_metrics(actor_output.meta_info["metrics"])
                        metrics.update(actor_output_metrics)

                    # validate
                    if (
                        self.val_reward_fn is not None
                        and self.config.trainer.test_freq > 0
                        and (is_last_step or self.global_steps % self.config.trainer.test_freq == 0)
                    ):
                        with _timer("testing", timing_raw):
                            val_metrics: dict = self._validate()
                            if is_last_step:
                                last_val_metrics = val_metrics
                        metrics.update(val_metrics)

                    if self.config.trainer.save_freq > 0 and (
                        is_last_step or self.global_steps % self.config.trainer.save_freq == 0
                    ):
                        with _timer("save_checkpoint", timing_raw):
                            self._save_checkpoint()

                # collect metrics
                metrics.update(compute_data_metrics(batch=batch, use_critic=self.use_critic))
                metrics.update(compute_timing_metrics(batch=batch, timing_raw=timing_raw))
                # TODO: implement actual tflpo and theoretical tflpo
                n_gpus = self.resource_pool_manager.get_n_gpus()
                metrics.update(compute_throughout_metrics(batch=batch, timing_raw=timing_raw, n_gpus=n_gpus))

                # TODO: make a canonical logger that supports various backend
                logger.log(data=metrics, step=self.global_steps)

                if is_last_step:
                    pprint(f"Final validation metrics: {last_val_metrics}")
                    progress_bar.close()
                    return

                progress_bar.update(1)
                self.global_steps += 1<|MERGE_RESOLUTION|>--- conflicted
+++ resolved
@@ -950,16 +950,12 @@
                     batch = batch.repeat(repeat_times=self.config.actor_rollout_ref.rollout.n, interleave=True)
                     batch = batch.union(gen_batch_output)
 
-<<<<<<< HEAD
-                    batch.batch['response_mask'] = compute_response_mask(batch)
+                    batch.batch["response_mask"] = compute_response_mask(batch)
 
                     if self.config.trainer.shuffle_in_batch:
                         rand_idx = torch.randperm(len(batch))
                         batch.reorder(rand_idx)
 
-=======
-                    batch.batch["response_mask"] = compute_response_mask(batch)
->>>>>>> 99fdbf69
                     # balance the number of valid tokens on each dp rank.
                     # Note that this breaks the order of data inside the batch.
                     # Please take care when you implement group based adv computation such as GRPO and rloo
