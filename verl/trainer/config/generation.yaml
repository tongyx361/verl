trainer:
  nnodes: 1
  n_gpus_per_node: 8

data:
  path: ~/data/rlhf/math/test.parquet
  prompt_key: prompt
<<<<<<< HEAD
  last_user_msg_template: null # Jinja template with the message dict as input, e.g., "{{ content }}\n\nLet's think step by step."
=======
  last_user_msg_template: null # Jinja template with the message dict as input, e.g., "{{ content | trim }}\n\nLet's think step by step."
  # NOTE: Shell string resolving is tricky. Better to override with yaml. c.f. scripts/print_hydra_config.py
>>>>>>> 0f74499b
  n_samples: 5
  output_path: /opt/tiger/math_Qwen2-7B-Instruct.parquet
  batch_size: 128

model:
  path: ~/models/Qwen2-7B-Instruct
  external_lib: null
rollout:
  name: vllm
  temperature: 1.0
  top_k: 50 # 0 for hf rollout, -1 for vllm rollout
  top_p: 0.7
  prompt_length: 1536
  response_length: 512
  # for vllm rollout
  dtype: bfloat16 # should align with FSDP
  gpu_memory_utilization: 0.5
  ignore_eos: False
  enforce_eager: True
  free_cache_engine: True
  load_format: dummy_dtensor
  tensor_model_parallel_size: 1
  max_num_batched_tokens: 8192
  max_model_len: null
  max_num_seqs: 1024
  log_prob_micro_batch_size: null # will be deprecated, use log_prob_micro_batch_size_per_gpu
  log_prob_micro_batch_size_per_gpu: 8
  # for fire vllm rollout
  use_fire_sampling: False # enable FIRE https://arxiv.org/abs/2410.21236
  # for hf rollout
  do_sample: True
  disable_log_stats: True
  enable_chunked_prefill: True
  n: 1
actor:
  strategy: fsdp  # This is for backward-compatibility
  ulysses_sequence_parallel_size: 1 # sp size
  fsdp_config:
    fsdp_size: -1<|MERGE_RESOLUTION|>--- conflicted
+++ resolved
@@ -5,12 +5,8 @@
 data:
   path: ~/data/rlhf/math/test.parquet
   prompt_key: prompt
-<<<<<<< HEAD
-  last_user_msg_template: null # Jinja template with the message dict as input, e.g., "{{ content }}\n\nLet's think step by step."
-=======
   last_user_msg_template: null # Jinja template with the message dict as input, e.g., "{{ content | trim }}\n\nLet's think step by step."
   # NOTE: Shell string resolving is tricky. Better to override with yaml. c.f. scripts/print_hydra_config.py
->>>>>>> 0f74499b
   n_samples: 5
   output_path: /opt/tiger/math_Qwen2-7B-Instruct.parquet
   batch_size: 128
