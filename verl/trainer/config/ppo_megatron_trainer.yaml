--- conflicted
+++ resolved
@@ -229,10 +229,7 @@
   default_local_dir: checkpoints/${trainer.project_name}/${trainer.experiment_name}
   max_actor_ckpt_to_keep: null
   max_critic_ckpt_to_keep: null
-<<<<<<< HEAD
-
-seed: 42
-=======
   # The timeout for ray worker group to wait for the register center to be ready
   ray_wait_register_center_timeout: 300
->>>>>>> 6433fd4a
+
+seed: 42