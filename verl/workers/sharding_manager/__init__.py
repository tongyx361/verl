# Copyright 2024 Bytedance Ltd. and/or its affiliates
#
# Licensed under the Apache License, Version 2.0 (the "License");
# you may not use this file except in compliance with the License.
# You may obtain a copy of the License at
#
#     http://www.apache.org/licenses/LICENSE-2.0
#
# Unless required by applicable law or agreed to in writing, software
# distributed under the License is distributed on an "AS IS" BASIS,
# WITHOUT WARRANTIES OR CONDITIONS OF ANY KIND, either express or implied.
# See the License for the specific language governing permissions and
<<<<<<< HEAD
# limitations under the License.

from verl.utils.import_utils import is_vllm_available

if is_vllm_available():
    from .fsdp_vllm import FSDPVLLMShardingManager
else:
    FSDPVLLMShardingManager = None

# NOTE(linjunrong): Due to recent fp8 support in SGLang. Now importing any symbol relate to SGLang's model_runner would check CUDA device capability.
# However, due to veRL's setting, the main process of ray can not find any CUDA device, which would potentially lead to:
# "RuntimeError: No CUDA GPUs are available".
# For this reason, sharding_manager.__init__ should not import SGLangShardingManager and user need to import use the abs path.
# check: https://github.com/sgl-project/sglang/blob/00f42707eaddfc2c0528e5b1e0094025c640b7a0/python/sglang/srt/layers/quantization/fp8_utils.py#L76
# if is_sglang_available():
#     from .fsdp.fsdp_sglang import FSDPSGLangShardingManager
# else:
#     FSDPSGLangShardingManager = None
=======
# limitations under the License.
>>>>>>> 0fb0bedb
<|MERGE_RESOLUTION|>--- conflicted
+++ resolved
@@ -10,25 +10,4 @@
 # distributed under the License is distributed on an "AS IS" BASIS,
 # WITHOUT WARRANTIES OR CONDITIONS OF ANY KIND, either express or implied.
 # See the License for the specific language governing permissions and
-<<<<<<< HEAD
-# limitations under the License.
-
-from verl.utils.import_utils import is_vllm_available
-
-if is_vllm_available():
-    from .fsdp_vllm import FSDPVLLMShardingManager
-else:
-    FSDPVLLMShardingManager = None
-
-# NOTE(linjunrong): Due to recent fp8 support in SGLang. Now importing any symbol relate to SGLang's model_runner would check CUDA device capability.
-# However, due to veRL's setting, the main process of ray can not find any CUDA device, which would potentially lead to:
-# "RuntimeError: No CUDA GPUs are available".
-# For this reason, sharding_manager.__init__ should not import SGLangShardingManager and user need to import use the abs path.
-# check: https://github.com/sgl-project/sglang/blob/00f42707eaddfc2c0528e5b1e0094025c640b7a0/python/sglang/srt/layers/quantization/fp8_utils.py#L76
-# if is_sglang_available():
-#     from .fsdp.fsdp_sglang import FSDPSGLangShardingManager
-# else:
-#     FSDPSGLangShardingManager = None
-=======
-# limitations under the License.
->>>>>>> 0fb0bedb
+# limitations under the License.