--- conflicted
+++ resolved
@@ -301,12 +301,8 @@
                     )
 
                     if entropy_coeff != 0:
-<<<<<<< HEAD
-                        entropy_loss = agg_loss(loss_mat=entropy, loss_mask=response_mask, loss_agg_mode=loss_agg_mode)
-=======
                         entropy_loss = compute_entropy_loss(logits=entropy, response_mask=response_mask, loss_agg_mode=loss_agg_mode)
 
->>>>>>> 8ce4951f
                         # compute policy loss
                         policy_loss = pg_loss - entropy_loss * entropy_coeff
                     else:
