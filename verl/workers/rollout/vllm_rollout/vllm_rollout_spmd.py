--- conflicted
+++ resolved
@@ -108,26 +108,6 @@
         trust_remote_code = kwargs.get('trust_remote_code', False)
         load_format = 'dummy' if config.load_format.startswith('dummy') else config.load_format
 
-<<<<<<< HEAD
-        self.inference_engine = LLM(model=model_path,
-                                    enable_sleep_mode=True,
-                                    tensor_parallel_size=tensor_parallel_size,
-                                    distributed_executor_backend="external_launcher",
-                                    dtype=config.dtype,
-                                    enforce_eager=config.enforce_eager,
-                                    gpu_memory_utilization=config.gpu_memory_utilization,
-                                    disable_custom_all_reduce=True,
-                                    disable_mm_preprocessor_cache=True,
-                                    skip_tokenizer_init=False,
-                                    max_model_len=max_model_len,
-                                    load_format=load_format,
-                                    disable_log_stats=config.disable_log_stats,
-                                    max_num_batched_tokens=max_num_batched_tokens,
-                                    enable_chunked_prefill=config.enable_chunked_prefill,
-                                    enable_prefix_caching=True,
-                                    trust_remote_code=trust_remote_code,
-                                    seed=config.seed)
-=======
         self.inference_engine = LLM(
             model=model_path,
             enable_sleep_mode=True,
@@ -148,7 +128,6 @@
             trust_remote_code=trust_remote_code,
             seed=int(os.getenv("RANK", "0")) // tensor_parallel_size,
         )
->>>>>>> 9f405b48
 
         # Offload vllm model to reduce peak memory usage
         self.inference_engine.sleep(level=1)
