# Copyright 2024 Bytedance Ltd. and/or its affiliates
#
# Licensed under the Apache License, Version 2.0 (the "License");
# you may not use this file except in compliance with the License.
# You may obtain a copy of the License at
#
#     http://www.apache.org/licenses/LICENSE-2.0
#
# Unless required by applicable law or agreed to in writing, software
# distributed under the License is distributed on an "AS IS" BASIS,
# WITHOUT WARRANTIES OR CONDITIONS OF ANY KIND, either express or implied.
# See the License for the specific language governing permissions and
# limitations under the License.
"""
Note that we don't combine the main with ray_trainer as ray_trainer is used by other main.
"""

import torch

from verl import DataProto
from verl.trainer.ppo.ray_trainer import RayPPOTrainer
from verl.utils.reward_score import gsm8k, math


def _select_rm_score_fn(data_source):
    if data_source == "openai/gsm8k":
        return gsm8k.compute_score
    elif data_source == "lighteval/MATH":
        return math.compute_score
    else:
        raise NotImplementedError


class RewardManager:
    def __init__(self, tokenizer, num_examine) -> None:
        self.tokenizer = tokenizer
        self.num_examine = num_examine  # the number of batches of decoded responses to print to the console

    def __call__(self, data: DataProto, return_dict: bool = False):
        """We will expand this function gradually based on the available datasets"""

        # If there is rm score, we directly return rm score. Otherwise, we compute via rm_score_fn
        if "rm_scores" in data.batch.keys():
            return data.batch["rm_scores"]

        reward_tensor = torch.zeros_like(data.batch["responses"], dtype=torch.float32)

        already_print_data_sources = {}

        for i in range(len(data)):
            data_item = data[i]  # DataProtoItem

            prompt_ids = data_item.batch["prompts"]

            prompt_length = prompt_ids.shape[-1]

            valid_prompt_length = data_item.batch["attention_mask"][:prompt_length].sum()
            valid_prompt_ids = prompt_ids[-valid_prompt_length:]

            response_ids = data_item.batch["responses"]
            valid_response_length = data_item.batch["attention_mask"][prompt_length:].sum()
            valid_response_ids = response_ids[:valid_response_length]

            # decode
            sequences = torch.cat((valid_prompt_ids, valid_response_ids))
            sequences_str = self.tokenizer.decode(sequences)

            ground_truth = data_item.non_tensor_batch["reward_model"]["ground_truth"]

            # select rm_score
            data_source = data_item.non_tensor_batch["data_source"]
            compute_score_fn = _select_rm_score_fn(data_source)

            score = compute_score_fn(solution_str=sequences_str, ground_truth=ground_truth)
            reward_tensor[i, valid_response_length - 1] = score

            if data_source not in already_print_data_sources:
                already_print_data_sources[data_source] = 0

            if already_print_data_sources[data_source] < self.num_examine:
                already_print_data_sources[data_source] += 1
                print(sequences_str)

        if return_dict:
            return {"reward_tensor": reward_tensor}
        else:
            return reward_tensor


import hydra
import ray
from split_monkey_patch import fit


@hydra.main(config_path="config", config_name="ppo_trainer_split", version_base=None)
def main(config):
    if not ray.is_initialized():
        # this is for local ray cluster
<<<<<<< HEAD
        ray.init(runtime_env={'env_vars': {
            'TOKENIZERS_PARALLELISM': 'true',
            'NCCL_DEBUG': 'WARN'
        }},
                 num_cpus=config.ray_init.num_cpus)
=======
        ray.init(runtime_env={"env_vars": {"TOKENIZERS_PARALLELISM": "true", "NCCL_DEBUG": "WARN"}})
>>>>>>> 6d8f2f6a

    ray.get(main_task.remote(config))


@ray.remote
def main_task(config):
    # print initial config
    from pprint import pprint

    from omegaconf import OmegaConf

    from verl.utils.fs import copy_to_local

    pprint(OmegaConf.to_container(config, resolve=True))  # resolve=True will eval symbol values
    OmegaConf.resolve(config)

    # download the checkpoint from hdfs
    local_path = copy_to_local(config.actor_rollout_ref.model.path)

    # instantiate tokenizer
    from verl.utils import hf_tokenizer

    tokenizer = hf_tokenizer(local_path)

    # define worker classes
    if config.actor_rollout_ref.actor.strategy == "fsdp":
        assert config.actor_rollout_ref.actor.strategy == config.critic.strategy
        from verl.single_controller.ray import RayWorkerGroup
        from verl.workers.fsdp_workers import ActorRolloutRefWorker, CriticWorker

        ray_worker_group_cls = RayWorkerGroup

    elif config.actor_rollout_ref.actor.strategy == "megatron":
        assert config.actor_rollout_ref.actor.strategy == config.critic.strategy
        from verl.single_controller.ray.megatron import NVMegatronRayWorkerGroup
        from verl.workers.megatron_workers import ActorRolloutRefWorker, CriticWorker

        ray_worker_group_cls = NVMegatronRayWorkerGroup

    else:
        raise NotImplementedError

    from verl.trainer.ppo.ray_trainer import ResourcePoolManager, Role

    role_worker_mapping = {
        Role.ActorRollout: ray.remote(ActorRolloutRefWorker),
        Role.Critic: ray.remote(CriticWorker),
    }

    # NOTE: initialze two resource pool
    actor_rollout_ref_pool_id = "actor_rollout_ref_pool"
    critic_pool_id = "critic_pool"
    if config.trainer.nnodes // 2 == 0 and config.trainer.n_gpus_per_node // 2 > 0:
        resource_pool_spec = {
            actor_rollout_ref_pool_id: [config.trainer.n_gpus_per_node // 2] * config.trainer.nnodes,
            critic_pool_id: [config.trainer.n_gpus_per_node // 2] * config.trainer.nnodes,
        }
    else:
        resource_pool_spec = {
            actor_rollout_ref_pool_id: [config.trainer.n_gpus_per_node] * (config.trainer.nnodes // 2),
            critic_pool_id: [config.trainer.n_gpus_per_node] * (config.trainer.nnodes // 2),
        }
    print(f"resource_pool_spec: {resource_pool_spec}")
    mapping = {
        Role.ActorRollout: actor_rollout_ref_pool_id,
        Role.Critic: critic_pool_id,
    }

    # use reference model
    if config.algorithm.use_kl_in_reward or config.actor_rollout_ref.actor.use_kl_loss:
        role_worker_mapping[Role.RefPolicy] = ray.remote(ActorRolloutRefWorker)
        mapping[Role.RefPolicy] = actor_rollout_ref_pool_id

    # we should adopt a multi-source reward function here
    # - for rule-based rm, we directly call a reward score
    # - for model-based rm, we call a model
    # - for code related prompt, we send to a sandbox if there are test cases
    # - finally, we combine all the rewards together
    # - The reward type depends on the tag of the data
    if config.reward_model.enable:
        if config.reward_model.strategy == "fsdp":
            from verl.workers.fsdp_workers import RewardModelWorker
        elif config.reward_model.strategy == "megatron":
            from verl.workers.megatron_workers import RewardModelWorker
        else:
            raise NotImplementedError
        role_worker_mapping[Role.RewardModel] = ray.remote(RewardModelWorker)
        mapping[Role.RewardModel] = critic_pool_id

    reward_fn = RewardManager(tokenizer=tokenizer, num_examine=0)

    # Note that we always use function-based RM for validation
    val_reward_fn = RewardManager(tokenizer=tokenizer, num_examine=1)

    resource_pool_manager = ResourcePoolManager(resource_pool_spec=resource_pool_spec, mapping=mapping)

    RayPPOTrainer.fit = fit
    trainer = RayPPOTrainer(
        config=config,
        tokenizer=tokenizer,
        role_worker_mapping=role_worker_mapping,
        resource_pool_manager=resource_pool_manager,
        ray_worker_group_cls=ray_worker_group_cls,
        reward_fn=reward_fn,
        val_reward_fn=val_reward_fn,
    )
    trainer.init_workers()
    trainer.fit()


if __name__ == "__main__":
    main()<|MERGE_RESOLUTION|>--- conflicted
+++ resolved
@@ -15,7 +15,10 @@
 Note that we don't combine the main with ray_trainer as ray_trainer is used by other main.
 """
 
+import hydra
+import ray
 import torch
+from split_monkey_patch import fit
 
 from verl import DataProto
 from verl.trainer.ppo.ray_trainer import RayPPOTrainer
@@ -87,24 +90,14 @@
             return reward_tensor
 
 
-import hydra
-import ray
-from split_monkey_patch import fit
-
-
 @hydra.main(config_path="config", config_name="ppo_trainer_split", version_base=None)
 def main(config):
     if not ray.is_initialized():
         # this is for local ray cluster
-<<<<<<< HEAD
-        ray.init(runtime_env={'env_vars': {
-            'TOKENIZERS_PARALLELISM': 'true',
-            'NCCL_DEBUG': 'WARN'
-        }},
-                 num_cpus=config.ray_init.num_cpus)
-=======
-        ray.init(runtime_env={"env_vars": {"TOKENIZERS_PARALLELISM": "true", "NCCL_DEBUG": "WARN"}})
->>>>>>> 6d8f2f6a
+        ray.init(
+            runtime_env={"env_vars": {"TOKENIZERS_PARALLELISM": "true", "NCCL_DEBUG": "WARN"}},
+            num_cpus=config.ray_init.num_cpus,
+        )
 
     ray.get(main_task.remote(config))
 
