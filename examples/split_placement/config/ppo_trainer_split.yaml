--- conflicted
+++ resolved
@@ -3,12 +3,8 @@
   train_files: ~/data/rlhf/gsm8k/train.parquet
   val_files: ~/data/rlhf/gsm8k/test.parquet
   prompt_key: prompt
-<<<<<<< HEAD
-  last_user_msg_template: null # Jinja template with the message dict as input, e.g., "{{ content }}\n\nLet's think step by step."
-=======
   last_user_msg_template: null # Jinja template with the message dict as input, e.g., "{{ content | trim }}\n\nLet's think step by step."
   # NOTE: Shell string resolving is tricky. Better to override with yaml. c.f. scripts/print_hydra_config.py
->>>>>>> 0f74499b
   max_prompt_length: 512
   max_response_length: 512
   train_batch_size: 1024
