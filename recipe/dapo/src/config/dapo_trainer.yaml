--- conflicted
+++ resolved
@@ -1,10 +1,7 @@
 hydra:
   searchpath:
     - file://verl/trainer/config
-<<<<<<< HEAD
     - file://configs/rl_trainer
-=======
->>>>>>> 99fdbf69
 
 defaults:
   - ppo_trainer
@@ -15,7 +12,7 @@
 
 reward_model:
   reward_manager: dapo
-  overlong_buffer: 
+  overlong_buffer:
     enable: False # We try to avoid forgetting to set enable
     len: 0
     penalty_factor: 0.0
@@ -28,10 +25,6 @@
     max_num_gen_batches: 0 # Non-positive values mean no upper limit
 
 trainer:
-<<<<<<< HEAD
   project_name: verl_dapo
 
-seed: 42
-=======
-  project_name: verl-dapo
->>>>>>> 99fdbf69
+seed: 42