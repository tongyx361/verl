--- conflicted
+++ resolved
@@ -1,12 +1,8 @@
 data:
   path: /tmp/math_Qwen2-7B-Instruct.parquet
   prompt_key: prompt
-<<<<<<< HEAD
-  last_user_msg_template: null # Jinja template with the message dict as input, e.g., "{{ content }}\n\nLet's think step by step."
-=======
   last_user_msg_template: null # Jinja template with the message dict as input, e.g., "{{ content | trim }}\n\nLet's think step by step."
   # NOTE: Shell string resolving is tricky. Better to override with yaml. c.f. scripts/print_hydra_config.py
->>>>>>> 0f74499b
   response_key: responses
   data_source_key: data_source
   reward_model_key: reward_model
