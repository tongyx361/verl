--- conflicted
+++ resolved
@@ -43,17 +43,10 @@
 def run_prime(config, compute_score=None):
     if not ray.is_initialized():
         # this is for local ray cluster
-<<<<<<< HEAD
-        ray.init(runtime_env={'env_vars': {
-            'TOKENIZERS_PARALLELISM': 'true',
-            'NCCL_DEBUG': 'WARN'
-        }},
-                 num_cpus=config.ray_init.num_cpus)
-=======
         ray.init(
             runtime_env={"env_vars": {"TOKENIZERS_PARALLELISM": "true", "NCCL_DEBUG": "WARN"}},
+            num_cpus=config.ray_init.num_cpus,
         )
->>>>>>> 6d8f2f6a
 
     ray.get(main_task.remote(config, compute_score))
 
