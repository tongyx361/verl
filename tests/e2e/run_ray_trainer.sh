--- conflicted
+++ resolved
@@ -17,24 +17,14 @@
     data.return_raw_input_ids=True \
     actor_rollout_ref.model.path=tests/e2e/arithmetic_sequence/model \
     actor_rollout_ref.model.external_lib=tests.e2e.envs.digit_completion \
-<<<<<<< HEAD
-    actor_rollout_ref.actor.ppo_mini_batch_size=200 \
-    actor_rollout_ref.actor.ppo_micro_batch_size_per_gpu=200 \
-=======
     actor_rollout_ref.actor.ppo_micro_batch_size_per_gpu=128 \
->>>>>>> c9787146
     actor_rollout_ref.actor.entropy_coeff=0 \
     actor_rollout_ref.actor.optim.lr=1e-4 \
     actor_rollout_ref.actor.use_kl_loss=False \
     actor_rollout_ref.rollout.log_prob_micro_batch_size_per_gpu=200 \
     actor_rollout_ref.rollout.name=hf \
     actor_rollout_ref.rollout.tensor_model_parallel_size=1 \
-<<<<<<< HEAD
-    critic.ppo_mini_batch_size=200 \
-    critic.ppo_micro_batch_size_per_gpu=200 \
-=======
     critic.ppo_micro_batch_size_per_gpu=128 \
->>>>>>> c9787146
     critic.model.path=tests/e2e/arithmetic_sequence/model \
     critic.optim.lr=1e-3 \
     algorithm.use_kl_in_reward=False \
