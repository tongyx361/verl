# Copyright 2024 Bytedance Ltd. and/or its affiliates
#
# Licensed under the Apache License, Version 2.0 (the "License");
# you may not use this file except in compliance with the License.
# You may obtain a copy of the License at
#
#     http://www.apache.org/licenses/LICENSE-2.0
#
# Unless required by applicable law or agreed to in writing, software
# distributed under the License is distributed on an "AS IS" BASIS,
# WITHOUT WARRANTIES OR CONDITIONS OF ANY KIND, either express or implied.
# See the License for the specific language governing permissions and
# limitations under the License.
"""
Using FSDPTrainer
"""

import os

import hydra
import ray
import torch
from transformers import AutoTokenizer

from verl import DataProto
from verl.trainer.ppo.ray_trainer import RayPPOTrainer
from verl.utils.fs import copy_to_local


def make_reward_function(tokenizer, num_examine):
    def arithmetic_sequence_reward_function(data: DataProto, return_dict: bool = False):
        from tests.e2e.envs.digit_completion.task import compute_reward

        reward_tensor = torch.zeros_like(data.batch["responses"], dtype=torch.float32)

        for i in range(data.batch.batch_size[0]):
            data_item = data[i]  # DataProtoItem

            prompt_ids = data_item.batch["prompts"]

            prompt_length = prompt_ids.shape[-1]

            # extract raw prompt
            valid_prompt_length = data_item.batch["attention_mask"][:prompt_length].sum()
            valid_prompt_ids = prompt_ids[-valid_prompt_length:]

            # extract response
            response_ids = data_item.batch["responses"]
            response_length = response_ids.shape[-1]
            response_mask = data.batch["attention_mask"][i][-response_length:]
            valid_response_length = data_item.batch["attention_mask"][prompt_length:].sum()
            valid_response_ids = response_ids[:valid_response_length]

            # decode
            prompt = tokenizer.decode(valid_prompt_ids)
            response = tokenizer.decode(valid_response_ids)
            # remove bos and eos
            prompt = prompt.replace(tokenizer.sep_token, "")
            response = response.replace(tokenizer.eos_token, "")
            if i < num_examine:
                print(prompt, response)

            reward_output = compute_reward(prompt, response)
            dense_reward = reward_output[0].tolist()
            ground_truth_response = reward_output[1]["ground_truth_response"]
            last_reward = dense_reward[-1] if len(dense_reward) > 0 else 1 if len(ground_truth_response) == 0 else 0

            # pad to response_length
            for _ in range(reward_tensor.shape[-1] - len(dense_reward)):
                dense_reward.append(last_reward)

            dense_reward = torch.as_tensor(dense_reward, dtype=torch.float32, device=reward_tensor.device)
            reward_tensor[i] = dense_reward * response_mask

        if return_dict:
            return {"reward_tensor": reward_tensor}
        else:
            return reward_tensor

    return arithmetic_sequence_reward_function


@hydra.main(config_path="../../../../verl/trainer/config", config_name="ppo_trainer", version_base=None)
def main(config):
<<<<<<< HEAD
    ray.init(runtime_env={
        'env_vars': {
            'MEGATRON_USE_CUDA_TIMER': '0',
            'MEGATRON_START_PROCESS_TIMER': 'False',
            'TOKENIZERS_PARALLELISM': 'true',
            'NCCL_DEBUG': 'WARN'
        }
    },
             num_cpus=config.ray_init.num_cpus)
=======
    ray.init(
        runtime_env={
            "env_vars": {
                "MEGATRON_USE_CUDA_TIMER": "0",
                "MEGATRON_START_PROCESS_TIMER": "False",
                "TOKENIZERS_PARALLELISM": "true",
                "NCCL_DEBUG": "WARN",
            }
        }
    )
>>>>>>> 6d8f2f6a

    # print initial config
    from pprint import pprint

    from omegaconf import OmegaConf

    pprint(OmegaConf.to_container(config, resolve=True))  # resolve=True will eval symbol values

    # print the config
    # print initial config
    print("Config after normalizing batch_size")
    pprint(OmegaConf.to_container(config, resolve=True))  # resolve=True will eval symbol values

    # download the checkpoint from hdfs
    local_path = copy_to_local(config.actor_rollout_ref.model.path)
    local_path = os.path.expanduser(local_path)
    # instantiate tokenizern
    tokenizer = AutoTokenizer.from_pretrained(local_path)
    print(f"Tokenizer vocab_size: {tokenizer.vocab_size}")

    # define worker classes
    from verl.trainer.ppo.ray_trainer import ResourcePoolManager, Role
    from verl.workers.fsdp_workers import ActorRolloutRefWorker, CriticWorker

    role_worker_mapping = {
        Role.ActorRollout: ray.remote(ActorRolloutRefWorker),
        Role.Critic: ray.remote(CriticWorker),
    }

    global_pool_id = "global_pool"
    resource_pool_spec = {
        global_pool_id: [config.trainer.n_gpus_per_node] * config.trainer.nnodes,
    }
    mapping = {
        Role.ActorRollout: global_pool_id,
        Role.Critic: global_pool_id,
    }

    # use reward model
    if config.algorithm.use_kl_in_reward or config.actor_rollout_ref.actor.use_kl_loss:
        role_worker_mapping[Role.RefPolicy] = ray.remote(ActorRolloutRefWorker)
        mapping[Role.RefPolicy] = global_pool_id

    reward_fn = make_reward_function(tokenizer=tokenizer, num_examine=1)

    resource_pool_manager = ResourcePoolManager(resource_pool_spec=resource_pool_spec, mapping=mapping)

    trainer = RayPPOTrainer(
        config=config,
        tokenizer=tokenizer,
        role_worker_mapping=role_worker_mapping,
        resource_pool_manager=resource_pool_manager,
        reward_fn=reward_fn,
        val_reward_fn=reward_fn,
    )
    trainer.init_workers()
    trainer.fit()


if __name__ == "__main__":
    main()<|MERGE_RESOLUTION|>--- conflicted
+++ resolved
@@ -82,17 +82,6 @@
 
 @hydra.main(config_path="../../../../verl/trainer/config", config_name="ppo_trainer", version_base=None)
 def main(config):
-<<<<<<< HEAD
-    ray.init(runtime_env={
-        'env_vars': {
-            'MEGATRON_USE_CUDA_TIMER': '0',
-            'MEGATRON_START_PROCESS_TIMER': 'False',
-            'TOKENIZERS_PARALLELISM': 'true',
-            'NCCL_DEBUG': 'WARN'
-        }
-    },
-             num_cpus=config.ray_init.num_cpus)
-=======
     ray.init(
         runtime_env={
             "env_vars": {
@@ -101,9 +90,9 @@
                 "TOKENIZERS_PARALLELISM": "true",
                 "NCCL_DEBUG": "WARN",
             }
-        }
+        },
+        num_cpus=config.ray_init.num_cpus,
     )
->>>>>>> 6d8f2f6a
 
     # print initial config
     from pprint import pprint
